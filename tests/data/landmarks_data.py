--- conflicted
+++ resolved
@@ -3,11 +3,11 @@
 import geomstats.backend as gs
 from geomstats.geometry.euclidean import Euclidean
 from geomstats.geometry.hypersphere import Hypersphere
-from geomstats.geometry.landmarks import L2Metric, Landmarks
+from geomstats.geometry.landmarks import L2LandmarksMetric, Landmarks
 from tests.data_generation import _ManifoldTestData, _RiemannianMetricTestData
 
 
-class LandmarksTestData(_ManifoldTestData):
+class TestDataLandmarks(_ManifoldTestData):
     dim_list = random.sample(range(2, 4), 2)
     n_landmarks_list = random.sample(range(1, 5), 2)
     space_args_list = [
@@ -25,35 +25,14 @@
 
     space = Landmarks
 
-    def random_point_belongs_test_data(self):
-        smoke_space_args_list = [(Hypersphere(2), 2), (Euclidean(2 + 1), 2)]
-        smoke_n_points_list = [1, 2]
-        return self._random_point_belongs_test_data(
-            smoke_space_args_list,
-            smoke_n_points_list,
-            self.space_args_list,
-            self.n_points_list,
-        )
-
-<<<<<<< HEAD
-=======
-    def projection_belongs_test_data(self):
-        return self._projection_belongs_test_data(
-            self.space_args_list, self.shape_list, self.n_points_list
-        )
-
-    def to_tangent_is_tangent_test_data(self):
-        return self._to_tangent_is_tangent_test_data(
-            Landmarks,
-            self.space_args_list,
-            self.shape_list,
-            self.n_vecs_list,
-        )
-
-    def random_tangent_vec_is_tangent_test_data(self):
-        return self._random_tangent_vec_is_tangent_test_data(
-            Landmarks, self.space_args_list, self.n_vecs_list
-        )
+    def random_point_belongs_test_data(self, belongs_atol=gs.atol):
+        space_args_list = [(Hypersphere(2), 2), (Euclidean(2 + 1), 2)]
+        n_points_list = [1, 2]
+        random_data = [
+            dict(space_args=space_args, n_points=n_points, belongs_atol=belongs_atol)
+            for space_args, n_points in zip(space_args_list, n_points_list)
+        ]
+        return self.generate_tests([], random_data)
 
     def dimension_is_dim_multiplied_by_n_copies_test_data(self):
         smoke_data = [
@@ -61,7 +40,6 @@
         ]
         return self.generate_tests(smoke_data)
 
->>>>>>> d1aa07d9
 
 class TestDataL2LandmarksMetric(_RiemannianMetricTestData):
 
@@ -120,69 +98,7 @@
     )
     l2_metric_s2 = space_landmarks_in_sphere_2d.metric
 
-<<<<<<< HEAD
-    Metric = L2Metric
-=======
-    def exp_shape_test_data(self):
-        return self._exp_shape_test_data(
-            self.metric_args_list, self.space_list, self.shape_list
-        )
-
-    def log_shape_test_data(self):
-        return self._log_shape_test_data(self.metric_args_list, self.space_list)
-
-    def squared_dist_is_symmetric_test_data(self):
-        return self._squared_dist_is_symmetric_test_data(
-            self.metric_args_list,
-            self.space_list,
-            self.n_points_a_list,
-            self.n_points_b_list,
-            atol=gs.atol * 1000,
-        )
-
-    def exp_belongs_test_data(self):
-        return self._exp_belongs_test_data(
-            self.metric_args_list,
-            self.space_list,
-            self.shape_list,
-            self.n_tangent_vecs_list,
-            belongs_atol=gs.atol * 10000,
-        )
-
-    def log_is_tangent_test_data(self):
-        return self._log_is_tangent_test_data(
-            self.metric_args_list,
-            self.space_list,
-            self.n_points_list,
-            is_tangent_atol=gs.atol * 100000,
-        )
-
-    def geodesic_ivp_belongs_test_data(self):
-        return self._geodesic_ivp_belongs_test_data(
-            self.metric_args_list,
-            self.space_list,
-            self.shape_list,
-            self.n_points_list,
-            belongs_atol=gs.atol * 1000,
-        )
-
-    def geodesic_bvp_belongs_test_data(self):
-        return self._geodesic_bvp_belongs_test_data(
-            self.metric_args_list,
-            self.space_list,
-            self.n_points_list,
-            belongs_atol=gs.atol * 100,
-        )
-
-    def exp_after_log_test_data(self):
-        return self._exp_after_log_test_data(
-            self.metric_args_list,
-            self.space_list,
-            self.n_tangent_vecs_list,
-            rtol=gs.rtol * 1000,
-            atol=gs.atol * 1000,
-        )
->>>>>>> d1aa07d9
+    Metric = L2LandmarksMetric
 
     def log_after_exp_test_data(self):
         return super().log_after_exp_test_data(amplitude=30.0)
