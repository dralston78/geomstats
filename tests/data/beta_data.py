--- conflicted
+++ resolved
@@ -29,47 +29,6 @@
         ]
         return self.generate_tests([], random_data)
 
-<<<<<<< HEAD
-    def random_point_belongs_test_data(self):
-        smoke_space_args_list = [(), ()]
-        smoke_n_points_list = [1, 2]
-        return self._random_point_belongs_test_data(
-            smoke_space_args_list,
-            smoke_n_points_list,
-            self.space_args_list,
-            self.n_points_list,
-        )
-
-    def projection_belongs_test_data(self):
-        return self._projection_belongs_test_data(
-            self.space_args_list, self.shape_list, self.n_samples_list
-        )
-
-    def to_tangent_is_tangent_test_data(self):
-        return self._to_tangent_is_tangent_test_data(
-            self.space,
-            self.space_args_list,
-            self.shape_list,
-            self.n_tangent_vecs_list,
-        )
-
-    def to_tangent_is_tangent_in_ambient_space_test_data(self):
-        return self._to_tangent_is_tangent_in_ambient_space_test_data(
-            self.space,
-            self.space_args_list,
-            self.shape_list,
-        )
-
-    def random_tangent_vec_is_tangent_test_data(self):
-        return self._random_tangent_vec_is_tangent_test_data(
-            self.space,
-            self.space_args_list,
-            self.n_tangent_vecs_list,
-            is_tangent_atol=gs.atol,
-        )
-
-=======
->>>>>>> 897a1a6d
     def point_to_pdf_test_data(self):
         smoke_data = [dict(x=gs.linspace(0.0, 1.0, 10))]
         return self.generate_tests(smoke_data)
@@ -85,131 +44,11 @@
     shape_list = [(2,)]
     space_list = [BetaDistributions()]
     n_samples_list = random.sample(range(2, 5), 2)
-<<<<<<< HEAD
-    n_points_list = random.sample(range(1, 5), 2)
-    n_tangent_vecs_list = random.sample(range(2, 5), 2)
-
-    def exp_shape_test_data(self):
-        return self._exp_shape_data(
-            self.metric_args_list,
-            self.space_list,
-            self.shape_list,
-            self.n_samples_list,
-        )
-
-    def log_shape_test_data(self):
-        return self._log_shape_test_data(
-            self.metric_args_list,
-            self.space_list,
-        )
-
-    def exp_belongs_test_data(self):
-        return self._exp_belongs_test_data(
-            self.metric_args_list,
-            self.space_list,
-            self.shape_list,
-            self.n_samples_list,
-        )
-
-    def log_is_tangent_test_data(self):
-        return self._log_is_tangent_test_data(
-            self.metric_args_list,
-            self.space_list,
-            self.n_samples_list,
-        )
-
-    def log_after_exp_test_data(self):
-        return self._log_after_exp_test_data(
-            self.metric_args_list,
-            self.space_list,
-            self.n_samples_list,
-            rtol=0.1,
-            atol=0.0,
-        )
-
-    def exp_after_log_test_data(self):
-        return self._exp_after_log_test_data(
-            self.metric_args_list,
-            self.space_list,
-            self.n_samples_list,
-            self.n_tangent_vecs_list,
-            rtol=0.1,
-            atol=0.0,
-        )
-
-    def squared_dist_is_symmetric_test_data(self):
-        return self._squared_dist_is_symmetric_test_data(
-            self.metric_args_list,
-            self.space_list,
-            self.n_points_list,
-            self.n_points_list,
-            0.1,
-            0.1,
-        )
-
-    def squared_dist_is_positive_test_data(self):
-        return self._squared_dist_is_positive_test_data(
-            self.metric_args_list,
-            self.space_list,
-            self.n_points_list,
-            self.n_points_list,
-            is_positive_atol=gs.atol,
-        )
-
-    def dist_is_symmetric_test_data(self):
-        return self._dist_is_symmetric_test_data(
-            self.metric_args_list,
-            self.space_list,
-            self.n_points_list,
-            self.n_points_list,
-            rtol=0.1,
-            atol=gs.atol,
-        )
-
-    def dist_is_positive_test_data(self):
-        return self._dist_is_positive_test_data(
-            self.metric_args_list,
-            self.space_list,
-            self.n_points_list,
-            self.n_points_list,
-            is_positive_atol=gs.atol,
-        )
-
-    def dist_is_norm_of_log_test_data(self):
-        return self._dist_is_norm_of_log_test_data(
-            self.metric_args_list,
-            self.space_list,
-            self.n_points_list,
-            self.n_points_list,
-            rtol=0.1,
-            atol=gs.atol,
-        )
-
-    def dist_point_to_itself_is_zero_test_data(self):
-        return self._dist_point_to_itself_is_zero_test_data(
-            self.metric_args_list,
-            self.space_list,
-            self.n_points_list,
-            rtol=gs.rtol,
-            atol=1e-5,
-        )
-
-    def inner_product_is_symmetric_test_data(self):
-        return self._inner_product_is_symmetric_test_data(
-            self.metric_args_list,
-            self.space_list,
-            self.shape_list,
-            self.n_tangent_vecs_list,
-            rtol=gs.rtol,
-            atol=gs.atol,
-        )
-=======
     n_points_a_list = n_points_b_list = n_points_list = random.sample(range(1, 5), 2)
     n_tangent_vecs_list = n_vecs_list = random.sample(range(2, 5), 2)
 
     Space = BetaDistributions
     Metric = BetaMetric
->>>>>>> 897a1a6d
 
     tolerances = {
         "dist_point_to_itself_is_zero": {"atol": 5e-6},
