"""
Unit tests for special orthogonal group SO(n).
"""

import warnings

import tests.helper as helper

import geomstats.backend as gs
import geomstats.tests
from geomstats.geometry.invariant_metric import InvariantMetric
from geomstats.geometry.special_orthogonal import SpecialOrthogonal


EPSILON = 1e-5
ATOL = 1e-5


# TODO(nina): Speed up tf tests


class TestSpecialOrthogonalMethods(geomstats.tests.TestCase):
    def setUp(self):
        warnings.simplefilter('ignore', category=ImportWarning)
        warnings.simplefilter('ignore', category=UserWarning)

        gs.random.seed(1234)

        n_seq = [2, 3]
        so = {n: SpecialOrthogonal(n=n) for n in n_seq}

        # -- Rotation vectors with angles
        # 0, close to 0, closely lower than pi, pi,
        # between pi and 2pi, closely larger than 2pi, 2pi,
        # and closely larger than 2pi
        with_angle_0 = gs.zeros(3)
        with_angle_close_0 = 1e-10 * gs.array([1., -1., 1.])
        with_angle_close_pi_low = ((gs.pi - 1e-9) / gs.sqrt(2.)
                                   * gs.array([0., 1., -1.]))
        with_angle_pi = gs.pi / gs.sqrt(3.) * gs.array([1., 1., -1.])
        with_angle_close_pi_high = ((gs.pi + 1e-9) / gs.sqrt(3.)
                                    * gs.array([-1., 1., -1]))
        with_angle_in_pi_2pi = ((gs.pi + 0.3) / gs.sqrt(5.)
                                * gs.array([-2., 1., 0.]))
        with_angle_close_2pi_low = ((2. * gs.pi - 1e-9) / gs.sqrt(6.)
                                    * gs.array([2., 1., -1]))
        with_angle_2pi = 2. * gs.pi / gs.sqrt(3.) * gs.array([1., 1., -1.])
        with_angle_close_2pi_high = ((2. * gs.pi + 1e-9) / gs.sqrt(2.)
                                     * gs.array([1., 0., -1.]))

        elements_all = {
            3: {'with_angle_0': with_angle_0,
                'with_angle_close_0': with_angle_close_0,
                'with_angle_close_pi_low': with_angle_close_pi_low,
                'with_angle_pi': with_angle_pi,
                'with_angle_close_pi_high': with_angle_close_pi_high,
                'with_angle_in_pi_2pi': with_angle_in_pi_2pi,
                'with_angle_close_2pi_low': with_angle_close_2pi_low,
                'with_angle_2pi': with_angle_2pi,
                'with_angle_close_2pi_high': with_angle_close_2pi_high}
        }
        elements = elements_all
        if geomstats.tests.tf_backend():
            # Tf is extremely slow
            elements = {
                3: {
                    'with_angle_in_pi_2pi': with_angle_in_pi_2pi,
                    'with_angle_close_pi_low': with_angle_close_pi_low}}
        # -- Metrics - only diagonals for now
        canonical_metrics = {n: group.bi_invariant_metric
                             for n, group in so.items()}

        diag_mats = {n: 9 * gs.eye(group.dimension)
                     for n, group in so.items()}
        left_diag_metrics = {
            n: InvariantMetric(
                group=group,
                inner_product_mat_at_identity=diag_mat,
                left_or_right='left')
            for n, group, diag_mat in zip(n_seq,
                                          so.values(),
                                          diag_mats.values())
        }

        right_diag_metrics = {
            n: InvariantMetric(
                group=group,
                inner_product_mat_at_identity=diag_mat,
                left_or_right='right')
            for n, group, diag_mat in zip(n_seq,
                                          so.values(),
                                          diag_mats.values())
        }

        mats = {2: 4 * gs.eye(1),
                3: 87 * gs.eye(3)}

        left_metrics = {
            n: InvariantMetric(
                group=group,
                inner_product_mat_at_identity=mat,
                left_or_right='left')
            for n, group, mat in zip(n_seq, so.values(), mats.values())
        }

        right_metrics = {
            n: InvariantMetric(
                group=group,
                inner_product_mat_at_identity=mat,
                left_or_right='right')
            for n, group, mat in zip(n_seq, so.values(), mats.values())
        }
        all_metrics = zip(n_seq,
                          canonical_metrics.values(),
                          left_diag_metrics.values(),
                          right_diag_metrics.values(),
                          left_metrics.values(),
                          right_metrics.values())

        metrics_all = {
            n: {'canonical': canonical,
                'left_diag': left_diag,
                'right_diag': right_diag,
                'left': left,
                'right': right}
            for n, canonical, left_diag, right_diag, left, right in all_metrics
        }
        metrics = metrics_all
        if geomstats.tests.tf_backend():
            metrics = {
                n: {'right': InvariantMetric(
                    group=group,
                    inner_product_mat_at_identity=mat,
                    left_or_right='right')}
                for n, group, mat in zip(n_seq, so.values(), mats.values())
            }

        angles_close_to_pi_all = {
            3: ['with_angle_close_pi_low',
                'with_angle_pi',
                'with_angle_close_pi_high']
        }
        angles_close_to_pi = angles_close_to_pi_all
        if geomstats.tests.tf_backend():
            angles_close_to_pi = {
                3: ['with_angle_close_pi_low']
            }

        # -- Set attributes
        self.n_seq = n_seq
        self.so = so
        self.elements = elements
        self.elements_all = elements_all

        self.metrics = metrics
        self.metrics_all = metrics_all
        self.angles_close_to_pi = angles_close_to_pi
        self.angles_close_to_pi_all = angles_close_to_pi_all
        self.n_samples = 4

    @geomstats.tests.np_and_tf_only
    def test_projection(self):
        # Test 3D and nD cases
        for n in self.n_seq:
            group = self.so[n]
            rot_mat = gs.eye(n)
            delta = 1e-12 * gs.ones((n, n))
            rot_mat_plus_delta = rot_mat + delta
            result = group.projection(rot_mat_plus_delta)
            expected = rot_mat
            self.assertAllClose(result, expected)

    @geomstats.tests.np_only
    def test_projection_vectorization(self):
        for n in self.n_seq:
            group = self.so[n]
            n_samples = self.n_samples
            mats = gs.ones((n_samples, n, n))
            result = group.projection(mats)
            self.assertAllClose(gs.shape(result), (n_samples, n, n))

    def test_skew_matrix_from_vector(self):
        # Specific to 3D case
        n = 3
        group = self.so[n]
        rot_vec = gs.array([0.9, -0.5, 1.1])
        skew_matrix = group.skew_matrix_from_vector(rot_vec)
        result = gs.dot(skew_matrix, rot_vec)
        expected = gs.zeros(n)

        self.assertAllClose(result, expected)

    def test_skew_matrix_and_vector(self):
        n = 3

        group = self.so[n]
        rot_vec = gs.array([0.8, 0.2, -0.1])

        skew_mat = group.skew_matrix_from_vector(rot_vec)
        result = group.vector_from_skew_matrix(skew_mat)
        expected = rot_vec

        self.assertAllClose(result, expected)

    def test_skew_matrix_from_vector_vectorization(self):
        point_type = 'vector'
        n_samples = self.n_samples
        for n in self.n_seq:
            group = self.so[n]
            rot_vecs = group.random_uniform(
                n_samples=n_samples, point_type=point_type)
            result = group.skew_matrix_from_vector(rot_vecs)

            self.assertAllClose(gs.shape(result), (n_samples, n, n))

    @geomstats.tests.np_only
    def test_random_uniform_shape(self):
        point_type = 'vector'
        for n in self.n_seq:
            group = self.so[n]
            result = group.random_uniform(point_type=point_type)
            self.assertAllClose(gs.shape(result), (group.dimension,))

        point_type = 'matrix'
        for n in self.n_seq:
            group = self.so[n]
            result = group.random_uniform(point_type=point_type)
            self.assertAllClose(gs.shape(result), (n, n))

    @geomstats.tests.np_only
    def test_random_and_belongs(self):
        for point_type in ('vector', 'matrix'):
            for n in self.n_seq:
                group = self.so[n]
                point = group.random_uniform(point_type=point_type)
                result = group.belongs(point, point_type=point_type)
                expected = True
                self.assertAllClose(result, expected)

    def test_random_and_belongs_vectorization(self):
        n_samples = self.n_samples
        for n in self.n_seq:
            group = self.so[n]
            points = group.random_uniform(n_samples=n_samples)
            result = group.belongs(points)
            expected = gs.array([True] * n_samples)
            self.assertAllClose(result, expected)

    def test_regularize(self):
        # Specific to 3D
        for n in self.n_seq:
            group = self.so[n]

            if n == 3:
                point = self.elements_all[3]['with_angle_0']
                self.assertAllClose(gs.linalg.norm(point), 0.)
                result = group.regularize(point)
                expected = point
                self.assertAllClose(result, expected)

                less_than_pi = ['with_angle_close_0',
                                'with_angle_close_pi_low']
                for angle_type in less_than_pi:
                    point = self.elements_all[3][angle_type]
                    result = group.regularize(point)
                    expected = point
                    self.assertAllClose(result, expected)

                # Note: by default, the rotation vector is inverted by
                # the function regularize when the angle of the rotation is pi.
                angle_type = 'with_angle_pi'
                point = self.elements_all[3][angle_type]
                result = group.regularize(point)
                expected = point
                self.assertAllClose(result, expected)

                angle_type = 'with_angle_close_pi_high'
                point = self.elements_all[3][angle_type]
                result = group.regularize(point)
                expected = point / gs.linalg.norm(point) * gs.pi
                self.assertAllClose(result, expected)

                in_pi_2pi = ['with_angle_in_pi_2pi',
                             'with_angle_close_2pi_low']

                for angle_type in in_pi_2pi:
                    point = self.elements_all[3][angle_type]
                    point_initial = point
                    angle = gs.linalg.norm(point)
                    new_angle = gs.pi - (angle - gs.pi)

                    point_initial = point
                    result = group.regularize(point)

                    expected = - (new_angle / angle) * point_initial
                    self.assertAllClose(result, expected)

                angle_type = 'with_angle_2pi'
                point = self.elements_all[3][angle_type]
                result = group.regularize(point)
                expected = gs.array([0., 0., 0.])
                self.assertAllClose(result, expected)

                angle_type = 'with_angle_close_2pi_high'
                point = self.elements_all[3][angle_type]
                angle = gs.linalg.norm(point)
                new_angle = angle - 2 * gs.pi

                result = group.regularize(point)
                expected = new_angle * point / angle
                self.assertAllClose(result, expected)

            else:
                angle = 0.345
<<<<<<< HEAD
                point = gs.array([
=======
                point = gs.array([[
>>>>>>> a21a794f
                    [gs.cos(angle), -gs.sin(angle)],
                    [gs.sin(angle), gs.cos(angle)]])
                result = group.regularize(point)
                expected = point
                self.assertAllClose(result, expected)

    def test_regularize_vectorization(self):
        for point_type in ('vector', 'matrix'):
            for n in self.n_seq:
                group = self.so[n]
                group.default_point_type = point_type

                n_samples = self.n_samples
                rot_vecs = group.random_uniform(n_samples=n_samples)
                result = group.regularize(rot_vecs)

                if point_type == 'vector':
                    self.assertAllClose(
                        gs.shape(result), (n_samples, group.dimension))
                if point_type == 'matrix':
                    self.assertAllClose(
                        gs.shape(result), (n_samples, n, n))

    @geomstats.tests.np_only
    def test_regularize_tangent_vec_matrix(self):
        point_type = 'matrix'
        for n in self.n_seq:
            group = self.so[n]
            group.default_point_type = point_type

            n_samples = self.n_samples
            rot_vecs = group.random_uniform(n_samples=n_samples)
            tangent_vecs = group.log_from_identity(rot_vecs)
            result = group.regularize_tangent_vec_at_identity(
                tangent_vecs)
            expected = tangent_vecs
            self.assertAllClose(result, expected)

            n_samples = self.n_samples
            base_points = group.random_uniform(n_samples=n_samples)
            tangent_vecs = group.compose(base_points, tangent_vecs)
            result = group.regularize_tangent_vec(
                tangent_vecs, base_points)
            expected = tangent_vecs
            self.assertAllClose(result, expected)

    def test_matrix_from_rotation_vector(self):
        n = 3
        group = self.so[n]

        rot_vec_0 = group.identity
        result = group.matrix_from_rotation_vector(rot_vec_0)
        expected = gs.eye(3)
        self.assertAllClose(result, expected)

        rot_vec_1 = gs.array([gs.pi / 3., 0., 0.])
        result = group.matrix_from_rotation_vector(rot_vec_1)
        expected = gs.array([
            [1., 0., 0.],
            [0., 0.5, -gs.sqrt(3.) / 2],
            [0., gs.sqrt(3.) / 2, 0.5]])
        self.assertAllClose(result, expected)

        rot_vec_3 = 1e-11 * gs.array([12., 1., -81.])
        angle = gs.linalg.norm(rot_vec_3)
        skew_rot_vec_3 = 1e-11 * gs.array([[0., 81., 1.],
                                           [-81., 0., -12.],
                                           [-1., 12., 0.]])
        coef_1 = gs.sin(angle) / angle
        coef_2 = (1. - gs.cos(angle)) / (angle ** 2)
        expected = (
            gs.eye(3)
            + coef_1 * skew_rot_vec_3
            + coef_2 * gs.dot(skew_rot_vec_3,
                              skew_rot_vec_3))
        result = group.matrix_from_rotation_vector(rot_vec_3)
        self.assertAllClose(result, expected)

        rot_vec_6 = gs.array([.1, 1.3, -.5])
        angle = gs.linalg.norm(rot_vec_6)
        skew_rot_vec_6 = gs.array([[0., .5, 1.3],
                                   [-.5, 0., -.1],
                                   [-1.3, .1, 0.]])

        coef_1 = gs.sin(angle) / angle
        coef_2 = (1 - gs.cos(angle)) / (angle ** 2)
        result = group.matrix_from_rotation_vector(rot_vec_6)
        expected = (
            gs.eye(3)
            + coef_1 * skew_rot_vec_6
            + coef_2 * gs.dot(skew_rot_vec_6,
                              skew_rot_vec_6))
        self.assertAllClose(result, expected)

    def test_matrix_from_rotation_vector_vectorization(self):
        for n in self.n_seq:
            group = self.so[n]

            n_samples = self.n_samples
            rot_vecs = group.random_uniform(
                n_samples=n_samples, point_type='vector')

            rot_mats = group.matrix_from_rotation_vector(rot_vecs)

            self.assertAllClose(
                gs.shape(rot_mats), (n_samples, group.n, group.n))

    def test_rotation_vector_from_matrix(self):
        n = 3
        group = self.so[n]

        angle = .12
        rot_mat = gs.array([[1., 0., 0.],
                            [0., gs.cos(angle), -gs.sin(angle)],
                            [0, gs.sin(angle), gs.cos(angle)]])
        result = group.rotation_vector_from_matrix(rot_mat)
        expected = .12 * gs.array([1., 0., 0.])

        self.assertAllClose(result, expected)

    @geomstats.tests.np_and_tf_only
    def test_rotation_vector_and_rotation_matrix(self):
        """
        This tests that the composition of
        rotation_vector_from_matrix
        and
        matrix_from_rotation_vector
        is the identity.
        """
        for n in self.n_seq:
            group = self.so[n]

            if n == 3:
                for angle_type in self.elements[3]:
                    point = self.elements[3][angle_type]
                    if angle_type in self.angles_close_to_pi[3]:
                        continue

                    rot_mat = group.matrix_from_rotation_vector(point)
                    result = group.rotation_vector_from_matrix(rot_mat)

                    expected = group.regularize(point)

                    self.assertAllClose(result, expected)

            else:  # n == 2
                point = gs.array([0.78])

                rot_mat = group.matrix_from_rotation_vector(point)
                result = group.rotation_vector_from_matrix(rot_mat)

                expected = point

                self.assertAllClose(result, expected)

    @geomstats.tests.np_and_pytorch_only
    def test_matrix_from_tait_bryan_angles_extrinsic_xyz(self):
        n = 3
        group = self.so[n]

        tait_bryan_angles = gs.array([0., 0., 0.])
        result = group.matrix_from_tait_bryan_angles_extrinsic_xyz(
            tait_bryan_angles)
        expected = gs.eye(n)

        self.assertAllClose(result, expected)

        angle = gs.pi / 6.
        cos_angle = gs.cos(angle)
        sin_angle = gs.sin(angle)

        tait_bryan_angles = gs.array([angle, 0., 0.])
        result = group.matrix_from_tait_bryan_angles_extrinsic_xyz(
            tait_bryan_angles)
        expected = gs.array([[cos_angle, - sin_angle, 0.],
                             [sin_angle, cos_angle, 0.],
                             [0., 0., 1.]])

        self.assertAllClose(result, expected)

        tait_bryan_angles = gs.array([0., angle, 0.])
        result = group.matrix_from_tait_bryan_angles_extrinsic_xyz(
            tait_bryan_angles)
        expected = gs.array([[cos_angle, 0., sin_angle],
                             [0., 1., 0.],
                             [- sin_angle, 0., cos_angle]])

        self.assertAllClose(result, expected)

        tait_bryan_angles = gs.array([0., 0., angle])
        result = group.matrix_from_tait_bryan_angles_extrinsic_xyz(
            tait_bryan_angles)
        expected = gs.array([[1., 0., 0.],
                             [0., cos_angle, - sin_angle],
                             [0., sin_angle, cos_angle]])

        self.assertAllClose(result, expected)

    @geomstats.tests.np_and_pytorch_only
    def test_matrix_from_tait_bryan_angles_extrinsic_zyx(self):
        n = 3
        group = self.so[n]

        tait_bryan_angles = gs.array([0., 0., 0.])
        result = group.matrix_from_tait_bryan_angles_extrinsic_zyx(
            tait_bryan_angles)
        expected = gs.eye(n)

        self.assertAllClose(result, expected)

        angle = gs.pi / 6.
        cos_angle = gs.cos(angle)
        sin_angle = gs.sin(angle)

        tait_bryan_angles = gs.array([angle, 0., 0.])
        result = group.matrix_from_tait_bryan_angles_extrinsic_zyx(
            tait_bryan_angles)
        expected = gs.array([[1., 0., 0.],
                             [0., cos_angle, - sin_angle],
                             [0., sin_angle, cos_angle]])

        self.assertAllClose(result, expected)

        tait_bryan_angles = gs.array([0., angle, 0.])
        result = group.matrix_from_tait_bryan_angles_extrinsic_zyx(
            tait_bryan_angles)
        expected = gs.array([[cos_angle, 0., sin_angle],
                             [0., 1., 0.],
                             [- sin_angle, 0., cos_angle]])

        self.assertAllClose(result, expected)

        tait_bryan_angles = gs.array([0., 0., angle])
        result = group.matrix_from_tait_bryan_angles_extrinsic_zyx(
            tait_bryan_angles)
        expected = gs.array([[cos_angle, - sin_angle, 0.],
                             [sin_angle, cos_angle, 0.],
                             [0., 0., 1.]])

        self.assertAllClose(result, expected)

        angle_bis = gs.pi / 7.
        cos_angle_bis = gs.cos(angle_bis)
        sin_angle_bis = gs.sin(angle_bis)

        tait_bryan_angles = gs.array([angle, angle_bis, 0.])
        result = group.matrix_from_tait_bryan_angles_extrinsic_zyx(
            tait_bryan_angles)
        expected = gs.array([[cos_angle_bis, 0., sin_angle_bis],
                             [sin_angle * sin_angle_bis,
                              cos_angle,
                              - sin_angle * cos_angle_bis],
                             [- cos_angle * sin_angle_bis,
                              sin_angle,
                              cos_angle * cos_angle_bis]])

        self.assertAllClose(result, expected)

        tait_bryan_angles = gs.array([angle, 0., angle_bis])
        result = group.matrix_from_tait_bryan_angles_extrinsic_zyx(
            tait_bryan_angles)
        expected = gs.array([[cos_angle_bis, - sin_angle_bis, 0.],
                             [cos_angle * sin_angle_bis,
                              cos_angle * cos_angle_bis,
                              - sin_angle],
                             [sin_angle * sin_angle_bis,
                              sin_angle * cos_angle_bis,
                              cos_angle]])

        self.assertAllClose(result, expected)

        tait_bryan_angles = gs.array([0., angle, angle_bis])
        result = group.matrix_from_tait_bryan_angles_extrinsic_zyx(
            tait_bryan_angles)
        expected = gs.array([[cos_angle * cos_angle_bis,
                              - cos_angle * sin_angle_bis,
                              sin_angle],
                             [sin_angle_bis, cos_angle_bis, 0.],
                             [- sin_angle * cos_angle_bis,
                              sin_angle * sin_angle_bis,
                              cos_angle]])

        self.assertAllClose(result, expected)

    @geomstats.tests.np_and_pytorch_only
    def test_matrix_from_tait_bryan_angles_intrinsic_xyz(self):
        """
        This tests that the rotation matrix computed from the
        Tait-Bryan angles [0, 0, 0] is the identiy as expected.
        """
        n = 3
        group = self.so[n]

        order = 'xyz'
        extrinsic_or_intrinsic = 'intrinsic'

        tait_bryan_angles = gs.array([0., 0., 0.])
        result = group.matrix_from_tait_bryan_angles(
            tait_bryan_angles,
            extrinsic_or_intrinsic=extrinsic_or_intrinsic,
            order=order)
        expected = gs.eye(n)
        self.assertAllClose(result, expected)

        angle = gs.pi / 6.
        cos_angle = gs.cos(angle)
        sin_angle = gs.sin(angle)

        tait_bryan_angles = gs.array([angle, 0., 0.])
        result = group.matrix_from_tait_bryan_angles(
            tait_bryan_angles,
            extrinsic_or_intrinsic=extrinsic_or_intrinsic,
            order=order)
        expected = gs.array([[cos_angle, - sin_angle, 0.],
                             [sin_angle, cos_angle, 0.],
                             [0., 0., 1.]])

        self.assertAllClose(result, expected)

        tait_bryan_angles = gs.array([0., angle, 0.])
        result = group.matrix_from_tait_bryan_angles(
            tait_bryan_angles,
            extrinsic_or_intrinsic=extrinsic_or_intrinsic,
            order=order)
        expected = gs.array([[cos_angle, 0., sin_angle],
                             [0., 1., 0.],
                             [- sin_angle, 0., cos_angle]])

        self.assertAllClose(result, expected)

        tait_bryan_angles = gs.array([0., 0., angle])
        result = group.matrix_from_tait_bryan_angles(
            tait_bryan_angles,
            extrinsic_or_intrinsic=extrinsic_or_intrinsic,
            order=order)
        expected = gs.array([[1., 0., 0.],
                             [0., cos_angle, - sin_angle],
                             [0., sin_angle, cos_angle]])

        self.assertAllClose(result, expected)

    @geomstats.tests.np_and_pytorch_only
    def test_matrix_from_tait_bryan_angles_intrinsic_zyx(self):
        """
        This tests that the matrix computed from the
        Tait-Bryan angles[0, 0, 0] is [1, 0., 0., 0.] as expected.
        """
        n = 3
        group = self.so[n]

        order = 'zyx'
        extrinsic_or_intrinsic = 'intrinsic'

        tait_bryan_angles = gs.array([0., 0., 0.])
        result = group.matrix_from_tait_bryan_angles(
            tait_bryan_angles,
            extrinsic_or_intrinsic=extrinsic_or_intrinsic,
            order=order)
        expected = gs.eye(n)

        self.assertAllClose(result, expected)

        angle = gs.pi / 6.
        cos_angle = gs.cos(angle)
        sin_angle = gs.sin(angle)

        tait_bryan_angles = gs.array([angle, 0., 0.])
        result = group.matrix_from_tait_bryan_angles(
            tait_bryan_angles,
            extrinsic_or_intrinsic=extrinsic_or_intrinsic,
            order=order)
        expected = gs.array([[1., 0., 0.],
                             [0., cos_angle, - sin_angle],
                             [0., sin_angle, cos_angle]])

        self.assertAllClose(result, expected)

        tait_bryan_angles = gs.array([0., angle, 0.])
        result = group.matrix_from_tait_bryan_angles(
            tait_bryan_angles,
            extrinsic_or_intrinsic=extrinsic_or_intrinsic,
            order=order)
        expected = gs.array([[cos_angle, 0., sin_angle],
                             [0., 1., 0.],
                             [- sin_angle, 0., cos_angle]])

        self.assertAllClose(result, expected)

        tait_bryan_angles = gs.array([0., 0., angle])
        result = group.matrix_from_tait_bryan_angles(
            tait_bryan_angles,
            extrinsic_or_intrinsic=extrinsic_or_intrinsic,
            order=order)
        expected = gs.array([[cos_angle, - sin_angle, 0.],
                             [sin_angle, cos_angle, 0.],
                             [0., 0., 1.]])

        self.assertAllClose(result, expected)

    def test_tait_bryan_angles_from_matrix_extrinsic_xyz(self):
        n = 3
        group = self.so[n]
        extrinsic_or_intrinsic = 'extrinsic'
        order = 'xyz'

        matrix = gs.eye(n)
        result = group.tait_bryan_angles_from_matrix(
            matrix, extrinsic_or_intrinsic, order)
        expected = gs.array([0., 0., 0.])

        self.assertAllClose(result, expected)

        angle = gs.pi / 6.
        cos_angle = gs.cos(angle)
        sin_angle = gs.sin(angle)

        rot_mat = gs.array([[1., 0., 0.],
                            [0., cos_angle, - sin_angle],
                            [0., sin_angle, cos_angle]])
        result = group.tait_bryan_angles_from_matrix(
            rot_mat, extrinsic_or_intrinsic, order)
        expected = gs.array([0., 0., angle])

        self.assertAllClose(result, expected)

        rot_mat = gs.array([[cos_angle, 0., sin_angle],
                            [0., 1., 0.],
                            [- sin_angle, 0., cos_angle]])
        result = group.tait_bryan_angles_from_matrix(
            rot_mat, extrinsic_or_intrinsic, order)
        expected = gs.array([0., angle, 0.])

        self.assertAllClose(result, expected)

        rot_mat = gs.array([[cos_angle, - sin_angle, 0.],
                            [sin_angle, cos_angle, 0.],
                            [0., 0., 1.]])
        result = group.tait_bryan_angles_from_matrix(
            rot_mat, extrinsic_or_intrinsic, order)
        expected = gs.array([angle, 0., 0.])

        self.assertAllClose(result, expected)

    def test_tait_bryan_angles_from_matrix_extrinsic_zyx(self):
        n = 3
        group = self.so[n]
        extrinsic_or_intrinsic = 'extrinsic'
        order = 'zyx'

        rot_mat = gs.eye(n)
        result = group.tait_bryan_angles_from_matrix(
            rot_mat, extrinsic_or_intrinsic, order)
        expected = gs.array([0., 0., 0.])

        self.assertAllClose(result, expected)

        angle = gs.pi / 6.
        cos_angle = gs.cos(angle)
        sin_angle = gs.sin(angle)

        rot_mat = gs.array([[1., 0., 0.],
                            [0., cos_angle, - sin_angle],
                            [0., sin_angle, cos_angle]])
        result = group.tait_bryan_angles_from_matrix(
            rot_mat, extrinsic_or_intrinsic, order)
        expected = gs.array([angle, 0., 0.])

        self.assertAllClose(result, expected)

        rot_mat = gs.array([[cos_angle, 0., sin_angle],
                            [0., 1., 0.],
                            [- sin_angle, 0., cos_angle]])
        result = group.tait_bryan_angles_from_matrix(
            rot_mat, extrinsic_or_intrinsic, order)
        expected = gs.array([0., angle, 0.])

        self.assertAllClose(result, expected)

        rot_mat = gs.array([[cos_angle, - sin_angle, 0.],
                            [sin_angle, cos_angle, 0.],
                            [0., 0., 1.]])
        result = group.tait_bryan_angles_from_matrix(
            rot_mat, extrinsic_or_intrinsic, order)
        expected = gs.array([0., 0., angle])

        self.assertAllClose(result, expected)

        angle_bis = gs.pi / 7.
        cos_angle_bis = gs.cos(angle_bis)
        sin_angle_bis = gs.sin(angle_bis)

        matrix = gs.array([[cos_angle_bis, 0., sin_angle_bis],
                           [sin_angle * sin_angle_bis,
                            cos_angle,
                            - sin_angle * cos_angle_bis],
                           [- cos_angle * sin_angle_bis,
                            sin_angle,
                            cos_angle * cos_angle_bis]])

        result = group.tait_bryan_angles_from_matrix(
            matrix,
            extrinsic_or_intrinsic=extrinsic_or_intrinsic,
            order=order)
        expected = gs.array([angle, angle_bis, 0.])

        matrix = gs.array([[cos_angle_bis, - sin_angle_bis, 0.],
                           [cos_angle * sin_angle_bis,
                            cos_angle * cos_angle_bis,
                            - sin_angle],
                           [sin_angle * sin_angle_bis,
                            sin_angle * cos_angle_bis,
                            cos_angle]])

        result = group.tait_bryan_angles_from_matrix(
            matrix,
            extrinsic_or_intrinsic=extrinsic_or_intrinsic,
            order=order)
        expected = gs.array([angle, 0., angle_bis])

        matrix = gs.array([[cos_angle * cos_angle_bis,
                            - cos_angle * sin_angle_bis,
                            sin_angle],
                           [sin_angle_bis, cos_angle_bis, 0.],
                           [- sin_angle * cos_angle_bis,
                            sin_angle * sin_angle_bis,
                            cos_angle]])

        result = group.tait_bryan_angles_from_matrix(
            matrix,
            extrinsic_or_intrinsic=extrinsic_or_intrinsic,
            order=order)
        expected = gs.array([0., angle, angle_bis])

        self.assertAllClose(result, expected)

    def test_tait_bryan_angles_from_matrix_intrinsic_xyz(self):
        n = 3
        group = self.so[n]
        extrinsic_or_intrinsic = 'intrinsic'
        order = 'xyz'

        matrix = gs.eye(n)
        result = group.tait_bryan_angles_from_matrix(
            matrix, extrinsic_or_intrinsic, order)
        expected = gs.array([0., 0., 0.])

        self.assertAllClose(result, expected)

        angle = gs.pi / 6.
        cos_angle = gs.cos(angle)
        sin_angle = gs.sin(angle)

        rot_mat = gs.array([[1., 0., 0.],
                            [0., cos_angle, - sin_angle],
                            [0., sin_angle, cos_angle]])
        result = group.tait_bryan_angles_from_matrix(
            rot_mat, extrinsic_or_intrinsic, order)
        expected = gs.array([0., 0., angle])

        self.assertAllClose(result, expected)

        rot_mat = gs.array([[cos_angle, 0., sin_angle],
                            [0., 1., 0.],
                            [- sin_angle, 0., cos_angle]])
        result = group.tait_bryan_angles_from_matrix(
            rot_mat, extrinsic_or_intrinsic, order)
        expected = gs.array([0., angle, 0.])

        self.assertAllClose(result, expected)

        rot_mat = gs.array([[cos_angle, - sin_angle, 0.],
                            [sin_angle, cos_angle, 0.],
                            [0., 0., 1.]])
        result = group.tait_bryan_angles_from_matrix(
            rot_mat, extrinsic_or_intrinsic, order)
        expected = gs.array([angle, 0., 0.])

        self.assertAllClose(result, expected)

    def test_tait_bryan_angles_from_matrix_intrinsic_zyx(self):
        n = 3
        group = self.so[n]
        extrinsic_or_intrinsic = 'intrinsic'
        order = 'zyx'

        rot_mat = gs.eye(n)
        result = group.tait_bryan_angles_from_matrix(
            rot_mat, extrinsic_or_intrinsic, order)
        expected = gs.array([0., 0., 0.])

        self.assertAllClose(result, expected)

        angle = gs.pi / 6.
        cos_angle = gs.cos(angle)
        sin_angle = gs.sin(angle)

        rot_mat = gs.array([[1., 0., 0.],
                            [0., cos_angle, - sin_angle],
                            [0., sin_angle, cos_angle]])
        result = group.tait_bryan_angles_from_matrix(
            rot_mat, extrinsic_or_intrinsic, order)
        expected = gs.array([angle, 0., 0.])

        self.assertAllClose(result, expected)

        rot_mat = gs.array([[cos_angle, 0., sin_angle],
                            [0., 1., 0.],
                            [- sin_angle, 0., cos_angle]])
        result = group.tait_bryan_angles_from_matrix(
            rot_mat, extrinsic_or_intrinsic, order)
        expected = gs.array([0., angle, 0.])

        self.assertAllClose(result, expected)

        rot_mat = gs.array([[cos_angle, - sin_angle, 0.],
                            [sin_angle, cos_angle, 0.],
                            [0., 0., 1.]])
        result = group.tait_bryan_angles_from_matrix(
            rot_mat, extrinsic_or_intrinsic, order)
        expected = gs.array([0., 0., angle])

        self.assertAllClose(result, expected)

    @geomstats.tests.np_and_pytorch_only
    def test_matrix_and_tait_bryan_angles_extrinsic_xyz(self):
        """
        This tests that the composition of
        rotation_vector_from_tait_bryan_angles
        and
        tait_bryan_angles_from_rotation_vector
        is the identity.
        """
        n = 3
        group = self.so[n]

        order = 'xyz'
        extrinsic_or_intrinsic = 'extrinsic'

        point = gs.pi / (6. * gs.sqrt(3.)) * gs.array([1., 1., 1.])
        matrix = group.matrix_from_rotation_vector(point)

        tait_bryan_angles = group.tait_bryan_angles_from_matrix(
            matrix,
            extrinsic_or_intrinsic=extrinsic_or_intrinsic,
            order=order)
        result = group.matrix_from_tait_bryan_angles(
            tait_bryan_angles,
            extrinsic_or_intrinsic=extrinsic_or_intrinsic,
            order=order)

        expected = matrix
        self.assertTrue(gs.allclose(result, expected),
                        ' for {} Tait-Bryan angles with order {}\n'
                        ' result = \n{};'
                        ' expected = \n{}.'.format(
                            extrinsic_or_intrinsic,
                            order,
                            result,
                            expected))

    @geomstats.tests.np_and_pytorch_only
    def test_matrix_and_tait_bryan_angles_extrinsic_zyx(self):
        """
        This tests that the composition of
        rotation_vector_from_tait_bryan_angles
        and
        tait_bryan_angles_from_rotation_vector
        is the identity.
        """
        n = 3
        group = self.so[n]

        order = 'zyx'
        extrinsic_or_intrinsic = 'extrinsic'

        angle = gs.pi / 7.
        cos_angle = gs.cos(angle)
        sin_angle = gs.sin(angle)

        rot_mat = gs.array([[1., 0., 0.],
                            [0., cos_angle, - sin_angle],
                            [0., sin_angle, cos_angle]])
        tait_bryan_angles = group.tait_bryan_angles_from_matrix(
            rot_mat,
            extrinsic_or_intrinsic=extrinsic_or_intrinsic,
            order=order)
        result = group.matrix_from_tait_bryan_angles(
            tait_bryan_angles,
            extrinsic_or_intrinsic=extrinsic_or_intrinsic,
            order=order)

        expected = rot_mat
        self.assertTrue(gs.allclose(result, expected),
                        ' result = {};'
                        ' expected = {}.'.format(
                            result,
                            expected))

        rot_mat = gs.array([[cos_angle, 0., sin_angle],
                            [0., 1., 0.],
                            [- sin_angle, 0., cos_angle]])
        tait_bryan_angles = group.tait_bryan_angles_from_matrix(
            rot_mat,
            extrinsic_or_intrinsic=extrinsic_or_intrinsic,
            order=order)
        result = group.matrix_from_tait_bryan_angles(
            tait_bryan_angles,
            extrinsic_or_intrinsic=extrinsic_or_intrinsic,
            order=order)

        expected = rot_mat

        self.assertTrue(gs.allclose(result, expected),
                        ' result = \n{};'
                        ' expected = \n{}.'.format(
                            result,
                            expected))

        rot_mat = gs.array([[cos_angle, - sin_angle, 0.],
                            [sin_angle, cos_angle, 0.],
                            [0., 0., 1.]])
        tait_bryan_angles = group.tait_bryan_angles_from_matrix(
            rot_mat,
            extrinsic_or_intrinsic=extrinsic_or_intrinsic,
            order=order)
        result = group.matrix_from_tait_bryan_angles(
            tait_bryan_angles,
            extrinsic_or_intrinsic=extrinsic_or_intrinsic,
            order=order)

        expected = rot_mat
        self.assertTrue(gs.allclose(result, expected),
                        ' result = \n{};'
                        ' expected = \n{}.'.format(
                            result,
                            expected))

        angle_bis = gs.pi / 8.
        cos_angle_bis = gs.cos(angle_bis)
        sin_angle_bis = gs.sin(angle_bis)

        rot_mat = gs.array([[cos_angle_bis, 0., sin_angle_bis],
                            [sin_angle * sin_angle_bis,
                             cos_angle,
                             - sin_angle * cos_angle_bis],
                            [- cos_angle * sin_angle_bis,
                             sin_angle,
                             cos_angle * cos_angle_bis]])
        # This matrix corresponds to tait-bryan angles (angle, angle_bis, 0.)

        tait_bryan_angles = group.tait_bryan_angles_from_matrix(
            rot_mat,
            extrinsic_or_intrinsic=extrinsic_or_intrinsic,
            order=order)
        result = group.matrix_from_tait_bryan_angles(
            tait_bryan_angles,
            extrinsic_or_intrinsic=extrinsic_or_intrinsic,
            order=order)

        expected = rot_mat
        self.assertTrue(gs.allclose(result, expected),
                        ' result = \n{};'
                        ' expected = \n{}.'.format(
                            result,
                            expected))

        point = gs.pi / (6. * gs.sqrt(3.)) * gs.array([0., 2., 1.])
        rot_mat = group.matrix_from_rotation_vector(point)

        tait_bryan_angles = group.tait_bryan_angles_from_matrix(
            rot_mat,
            extrinsic_or_intrinsic=extrinsic_or_intrinsic,
            order=order)
        result = group.matrix_from_tait_bryan_angles(
            tait_bryan_angles,
            extrinsic_or_intrinsic=extrinsic_or_intrinsic,
            order=order)

        expected = rot_mat
        self.assertTrue(gs.allclose(result, expected),
                        ' result = \n{};'
                        ' expected = \n{}.'.format(
                            result,
                            expected))

    @geomstats.tests.np_and_pytorch_only
    def test_tait_bryan_angles_and_matrix_extrinsic_xyz(self):
        """
        This tests that the composition of
        rotation_vector_from_tait_bryan_angles
        and
        tait_bryan_angles_from_rotation_vector
        is the identity.
        """
        n = 3
        group = self.so[n]

        order = 'xyz'
        extrinsic_or_intrinsic = 'extrinsic'

        tait_bryan_angles = gs.array([0., 0., 0.])
        matrix = group.matrix_from_tait_bryan_angles(
            tait_bryan_angles,
            extrinsic_or_intrinsic=extrinsic_or_intrinsic,
            order=order)
        result = group.tait_bryan_angles_from_matrix(
            matrix,
            extrinsic_or_intrinsic=extrinsic_or_intrinsic,
            order=order)

        expected = tait_bryan_angles

        self.assertTrue(gs.allclose(result, expected),
                        ' for tait-bryan angles = {}'
                        ' result = \n{};'
                        ' expected = \n{}.'.format(
                            tait_bryan_angles,
                            result,
                            expected))

        angle = gs.pi / 6.

        tait_bryan_angles = gs.array([angle, 0., 0.])
        matrix = group.matrix_from_tait_bryan_angles(
            tait_bryan_angles,
            extrinsic_or_intrinsic=extrinsic_or_intrinsic,
            order=order)
        result = group.tait_bryan_angles_from_matrix(
            matrix,
            extrinsic_or_intrinsic=extrinsic_or_intrinsic,
            order=order)

        expected = tait_bryan_angles

        self.assertTrue(gs.allclose(result, expected),
                        ' for tait-bryan angles = {}'
                        ' result = \n{};'
                        ' expected = \n{}.'.format(
                            tait_bryan_angles,
                            result,
                            expected))

        tait_bryan_angles = gs.array([0., angle, 0.])
        matrix = group.matrix_from_tait_bryan_angles(
            tait_bryan_angles,
            extrinsic_or_intrinsic=extrinsic_or_intrinsic,
            order=order)
        result = group.tait_bryan_angles_from_matrix(
            matrix,
            extrinsic_or_intrinsic=extrinsic_or_intrinsic,
            order=order)

        expected = tait_bryan_angles

        self.assertTrue(gs.allclose(result, expected),
                        ' for tait-bryan angles = {}'
                        ' result = \n{};'
                        ' expected = \n{}.'.format(
                            tait_bryan_angles,
                            result,
                            expected))

        tait_bryan_angles = gs.array([0., 0., angle])
        matrix = group.matrix_from_tait_bryan_angles(
            tait_bryan_angles,
            extrinsic_or_intrinsic=extrinsic_or_intrinsic,
            order=order)
        result = group.tait_bryan_angles_from_matrix(
            matrix,
            extrinsic_or_intrinsic=extrinsic_or_intrinsic,
            order=order)

        expected = tait_bryan_angles

        self.assertTrue(gs.allclose(result, expected),
                        ' for tait-bryan angles = {}'
                        ' result = \n{};'
                        ' expected = \n{}.'.format(
                            tait_bryan_angles,
                            result,
                            expected))

        tait_bryan_angles = gs.array([0.1, 0.7, 0.3])
        matrix = group.matrix_from_tait_bryan_angles(
            tait_bryan_angles,
            extrinsic_or_intrinsic=extrinsic_or_intrinsic,
            order=order)
        result = group.tait_bryan_angles_from_matrix(
            matrix,
            extrinsic_or_intrinsic=extrinsic_or_intrinsic,
            order=order)

        expected = tait_bryan_angles

        self.assertTrue(gs.allclose(result, expected),
                        ' for tait-bryan angles = {}'
                        ' result = \n{};'
                        ' expected = \n{}.'.format(
                            tait_bryan_angles,
                            result,
                            expected))

    @geomstats.tests.np_and_pytorch_only
    def test_tait_bryan_angles_and_matrix_extrinsic_zyx(self):
        """
        This tests that the composition of
        rotation_vector_from_tait_bryan_angles
        and
        tait_bryan_angles_from_rotation_vector
        is the identity.
        """
        n = 3
        group = self.so[n]

        order = 'zyx'
        extrinsic_or_intrinsic = 'extrinsic'

        tait_bryan_angles = gs.array([0., 0., 0.])
        matrix = group.matrix_from_tait_bryan_angles(
            tait_bryan_angles,
            extrinsic_or_intrinsic=extrinsic_or_intrinsic,
            order=order)
        result = group.tait_bryan_angles_from_matrix(
            matrix,
            extrinsic_or_intrinsic=extrinsic_or_intrinsic,
            order=order)

        expected = tait_bryan_angles

        self.assertTrue(gs.allclose(result, expected),
                        ' for tait-bryan angles = {}'
                        ' result = \n{};'
                        ' expected = \n{}.'.format(
                            tait_bryan_angles,
                            result,
                            expected))

        angle = gs.pi / 6.

        tait_bryan_angles = gs.array([angle, 0., 0.])
        matrix = group.matrix_from_tait_bryan_angles(
            tait_bryan_angles,
            extrinsic_or_intrinsic=extrinsic_or_intrinsic,
            order=order)
        result = group.tait_bryan_angles_from_matrix(
            matrix,
            extrinsic_or_intrinsic=extrinsic_or_intrinsic,
            order=order)

        expected = tait_bryan_angles

        self.assertTrue(gs.allclose(result, expected),
                        ' for tait-bryan angles = {}'
                        ' result = \n{};'
                        ' expected = \n{}.'.format(
                            tait_bryan_angles,
                            result,
                            expected))

        tait_bryan_angles = gs.array([0., angle, 0.])
        matrix = group.matrix_from_tait_bryan_angles(
            tait_bryan_angles,
            extrinsic_or_intrinsic=extrinsic_or_intrinsic,
            order=order)
        result = group.tait_bryan_angles_from_matrix(
            matrix,
            extrinsic_or_intrinsic=extrinsic_or_intrinsic,
            order=order)

        expected = tait_bryan_angles

        self.assertTrue(gs.allclose(result, expected),
                        ' for tait-bryan angles = {}'
                        ' result = \n{};'
                        ' expected = \n{}.'.format(
                            tait_bryan_angles,
                            result,
                            expected))

        tait_bryan_angles = gs.array([0., 0., angle])
        matrix = group.matrix_from_tait_bryan_angles(
            tait_bryan_angles,
            extrinsic_or_intrinsic=extrinsic_or_intrinsic,
            order=order)
        result = group.tait_bryan_angles_from_matrix(
            matrix,
            extrinsic_or_intrinsic=extrinsic_or_intrinsic,
            order=order)

        expected = tait_bryan_angles

        self.assertTrue(gs.allclose(result, expected),
                        ' for tait-bryan angles = {}'
                        ' result = \n{};'
                        ' expected = \n{}.'.format(
                            tait_bryan_angles,
                            result,
                            expected))

        tait_bryan_angles = gs.array([0.3, 0.3, 0.])
        matrix = group.matrix_from_tait_bryan_angles(
            tait_bryan_angles,
            extrinsic_or_intrinsic=extrinsic_or_intrinsic,
            order=order)
        result = group.tait_bryan_angles_from_matrix(
            matrix,
            extrinsic_or_intrinsic=extrinsic_or_intrinsic,
            order=order)

        expected = tait_bryan_angles

        self.assertTrue(gs.allclose(result, expected),
                        ' for tait-bryan angles = {}'
                        ' result = \n{};'
                        ' expected = \n{}.'.format(
                            tait_bryan_angles,
                            result,
                            expected))

    @geomstats.tests.np_and_pytorch_only
    def test_matrix_and_tait_bryan_angles_intrinsic_xyz(self):
        """
        This tests that the composition of
        rotation_vector_from_tait_bryan_angles
        and
        tait_bryan_angles_from_rotation_vector
        is the identity.
        """
        n = 3
        group = self.so[n]

        order = 'xyz'
        extrinsic_or_intrinsic = 'intrinsic'

        angle = gs.pi / 6.
        cos_angle = gs.cos(angle)
        sin_angle = gs.sin(angle)

        matrix = gs.array([[1., 0., 0.],
                           [0., cos_angle, - sin_angle],
                           [0., sin_angle, cos_angle]])
        tait_bryan_angles = group.tait_bryan_angles_from_matrix(
            matrix,
            extrinsic_or_intrinsic=extrinsic_or_intrinsic,
            order=order)
        result = group.matrix_from_tait_bryan_angles(
            tait_bryan_angles,
            extrinsic_or_intrinsic=extrinsic_or_intrinsic,
            order=order)

        matrix = gs.array([[cos_angle, 0., sin_angle],
                           [0., 1., 0.],
                           [- sin_angle, 0., cos_angle]])
        tait_bryan_angles = group.tait_bryan_angles_from_matrix(
            matrix,
            extrinsic_or_intrinsic=extrinsic_or_intrinsic,
            order=order)
        result = group.matrix_from_tait_bryan_angles(
            tait_bryan_angles,
            extrinsic_or_intrinsic=extrinsic_or_intrinsic,
            order=order)

        expected = matrix
        self.assertTrue(gs.allclose(result, expected),
                        ' for {} Tait-Bryan angles with order {}\n'
                        ' result = \n{};'
                        ' expected = \n{}.'.format(
                            extrinsic_or_intrinsic,
                            order,
                            result,
                            expected))

        expected = matrix
        self.assertTrue(gs.allclose(result, expected),
                        ' for {} Tait-Bryan angles with order {}\n'
                        ' result = \n{};'
                        ' expected = \n{}.'.format(
                            extrinsic_or_intrinsic,
                            order,
                            result,
                            expected))

        matrix = gs.array([[cos_angle, - sin_angle, 0.],
                           [sin_angle, cos_angle, 0.],
                           [0., 0., 1.]])
        tait_bryan_angles = group.tait_bryan_angles_from_matrix(
            matrix,
            extrinsic_or_intrinsic=extrinsic_or_intrinsic,
            order=order)
        result = group.matrix_from_tait_bryan_angles(
            tait_bryan_angles,
            extrinsic_or_intrinsic=extrinsic_or_intrinsic,
            order=order)

        expected = matrix
        self.assertTrue(gs.allclose(result, expected),
                        ' for {} Tait-Bryan angles with order {}\n'
                        ' result = \n{};'
                        ' expected = \n{}.'.format(
                            extrinsic_or_intrinsic,
                            order,
                            result,
                            expected))

        point = gs.pi / (6. * gs.sqrt(3.)) * gs.array([1., 1., 1.])
        matrix = group.matrix_from_rotation_vector(point)

        tait_bryan_angles = group.tait_bryan_angles_from_matrix(
            matrix,
            extrinsic_or_intrinsic=extrinsic_or_intrinsic,
            order=order)
        result = group.matrix_from_tait_bryan_angles(
            tait_bryan_angles,
            extrinsic_or_intrinsic=extrinsic_or_intrinsic,
            order=order)

        expected = matrix

        self.assertTrue(gs.allclose(result, expected),
                        ' for {} Tait-Bryan angles with order {}\n'
                        ' result = \n{};'
                        ' expected = \n{}.'.format(
                            extrinsic_or_intrinsic,
                            order,
                            result,
                            expected))

    @geomstats.tests.np_and_pytorch_only
    def test_matrix_and_tait_bryan_angles_intrinsic_zyx(self):
        """
        This tests that the composition of
        rotation_vector_from_tait_bryan_angles
        and
        tait_bryan_angles_from_rotation_vector
        is the identity.
        """
        n = 3
        group = self.so[n]

        order = 'zyx'
        extrinsic_or_intrinsic = 'intrinsic'

        point = gs.pi / (6. * gs.sqrt(3.)) * gs.array([1., 1., 1.])
        matrix = group.matrix_from_rotation_vector(point)

        tait_bryan_angles = group.tait_bryan_angles_from_matrix(
            matrix,
            extrinsic_or_intrinsic=extrinsic_or_intrinsic,
            order=order)
        result = group.matrix_from_tait_bryan_angles(
            tait_bryan_angles,
            extrinsic_or_intrinsic=extrinsic_or_intrinsic,
            order=order)

        expected = matrix
        self.assertTrue(gs.allclose(result, expected),
                        ' for {} Tait-Bryan angles with order {}\n'
                        ' result = \n{};'
                        ' expected = \n{}.'.format(
                            extrinsic_or_intrinsic,
                            order,
                            result,
                            expected))

    @geomstats.tests.np_and_pytorch_only
    def test_tait_bryan_angles_and_matrix_intrinsic_xyz(self):
        """
        This tests that the composition of
        rotation_vector_from_tait_bryan_angles
        and
        tait_bryan_angles_from_rotation_vector
        is the identity.
        """
        n = 3
        group = self.so[n]

        order = 'xyz'
        extrinsic_or_intrinsic = 'intrinsic'

        tait_bryan_angles = gs.array([0., 0., 0.])
        matrix = group.matrix_from_tait_bryan_angles(
            tait_bryan_angles,
            extrinsic_or_intrinsic=extrinsic_or_intrinsic,
            order=order)
        result = group.tait_bryan_angles_from_matrix(
            matrix,
            extrinsic_or_intrinsic=extrinsic_or_intrinsic,
            order=order)

        expected = tait_bryan_angles

        self.assertTrue(gs.allclose(result, expected),
                        ' for tait-bryan angles = {}'
                        ' result = \n{};'
                        ' expected = \n{}.'.format(
                            tait_bryan_angles,
                            result,
                            expected))

        angle = gs.pi / 6.

        tait_bryan_angles = gs.array([angle, 0., 0.])
        matrix = group.matrix_from_tait_bryan_angles(
            tait_bryan_angles,
            extrinsic_or_intrinsic=extrinsic_or_intrinsic,
            order=order)
        result = group.tait_bryan_angles_from_matrix(
            matrix,
            extrinsic_or_intrinsic=extrinsic_or_intrinsic,
            order=order)

        expected = tait_bryan_angles

        self.assertTrue(gs.allclose(result, expected),
                        ' for tait-bryan angles = {}'
                        ' result = \n{};'
                        ' expected = \n{}.'.format(
                            tait_bryan_angles,
                            result,
                            expected))

        tait_bryan_angles = gs.array([0., angle, 0.])
        matrix = group.matrix_from_tait_bryan_angles(
            tait_bryan_angles,
            extrinsic_or_intrinsic=extrinsic_or_intrinsic,
            order=order)
        result = group.tait_bryan_angles_from_matrix(
            matrix,
            extrinsic_or_intrinsic=extrinsic_or_intrinsic,
            order=order)

        expected = tait_bryan_angles

        self.assertTrue(gs.allclose(result, expected),
                        ' for tait-bryan angles = {}'
                        ' result = \n{};'
                        ' expected = \n{}.'.format(
                            tait_bryan_angles,
                            result,
                            expected))

        tait_bryan_angles = gs.array([0., 0., angle])
        matrix = group.matrix_from_tait_bryan_angles(
            tait_bryan_angles,
            extrinsic_or_intrinsic=extrinsic_or_intrinsic,
            order=order)
        result = group.tait_bryan_angles_from_matrix(
            matrix,
            extrinsic_or_intrinsic=extrinsic_or_intrinsic,
            order=order)

        expected = tait_bryan_angles

        self.assertTrue(gs.allclose(result, expected),
                        ' for tait-bryan angles = {}'
                        ' result = \n{};'
                        ' expected = \n{}.'.format(
                            tait_bryan_angles,
                            result,
                            expected))

        tait_bryan_angles = gs.array([0.1, 0.7, 0.3])
        matrix = group.matrix_from_tait_bryan_angles(
            tait_bryan_angles,
            extrinsic_or_intrinsic=extrinsic_or_intrinsic,
            order=order)
        result = group.tait_bryan_angles_from_matrix(
            matrix,
            extrinsic_or_intrinsic=extrinsic_or_intrinsic,
            order=order)

        expected = tait_bryan_angles

        self.assertTrue(gs.allclose(result, expected),
                        ' for tait-bryan angles = {}'
                        ' result = \n{};'
                        ' expected = \n{}.'.format(
                            tait_bryan_angles,
                            result,
                            expected))

    @geomstats.tests.np_and_pytorch_only
    def test_tait_bryan_angles_and_matrix_intrinsic_zyx(self):
        """
        This tests that the composition of
        rotation_vector_from_tait_bryan_angles
        and
        tait_bryan_angles_from_rotation_vector
        is the identity.
        """
        n = 3
        group = self.so[n]

        order = 'zyx'
        extrinsic_or_intrinsic = 'intrinsic'

        tait_bryan_angles = gs.array([0., 0., 0.])
        matrix = group.matrix_from_tait_bryan_angles(
            tait_bryan_angles,
            extrinsic_or_intrinsic=extrinsic_or_intrinsic,
            order=order)
        result = group.tait_bryan_angles_from_matrix(
            matrix,
            extrinsic_or_intrinsic=extrinsic_or_intrinsic,
            order=order)

        expected = tait_bryan_angles

        self.assertTrue(gs.allclose(result, expected),
                        ' for tait-bryan angles = {}'
                        ' result = \n{};'
                        ' expected = \n{}.'.format(
                            tait_bryan_angles,
                            result,
                            expected))

        angle = gs.pi / 6.

        tait_bryan_angles = gs.array([angle, 0., 0.])
        matrix = group.matrix_from_tait_bryan_angles(
            tait_bryan_angles,
            extrinsic_or_intrinsic=extrinsic_or_intrinsic,
            order=order)
        result = group.tait_bryan_angles_from_matrix(
            matrix,
            extrinsic_or_intrinsic=extrinsic_or_intrinsic,
            order=order)

        expected = tait_bryan_angles

        self.assertTrue(gs.allclose(result, expected),
                        ' for tait-bryan angles = {}'
                        ' result = \n{};'
                        ' expected = \n{}.'.format(
                            tait_bryan_angles,
                            result,
                            expected))

        tait_bryan_angles = gs.array([0., angle, 0.])
        matrix = group.matrix_from_tait_bryan_angles(
            tait_bryan_angles,
            extrinsic_or_intrinsic=extrinsic_or_intrinsic,
            order=order)
        result = group.tait_bryan_angles_from_matrix(
            matrix,
            extrinsic_or_intrinsic=extrinsic_or_intrinsic,
            order=order)

        expected = tait_bryan_angles

        self.assertTrue(gs.allclose(result, expected),
                        ' for tait-bryan angles = {}'
                        ' result = \n{};'
                        ' expected = \n{}.'.format(
                            tait_bryan_angles,
                            result,
                            expected))

        tait_bryan_angles = gs.array([0., 0., angle])
        matrix = group.matrix_from_tait_bryan_angles(
            tait_bryan_angles,
            extrinsic_or_intrinsic=extrinsic_or_intrinsic,
            order=order)
        result = group.tait_bryan_angles_from_matrix(
            matrix,
            extrinsic_or_intrinsic=extrinsic_or_intrinsic,
            order=order)

        expected = tait_bryan_angles

        self.assertTrue(gs.allclose(result, expected),
                        ' for tait-bryan angles = {}'
                        ' result = \n{};'
                        ' expected = \n{}.'.format(
                            tait_bryan_angles,
                            result,
                            expected))

        tait_bryan_angles = gs.array([0.1, 0.7, 0.3])
        matrix = group.matrix_from_tait_bryan_angles(
            tait_bryan_angles,
            extrinsic_or_intrinsic=extrinsic_or_intrinsic,
            order=order)
        result = group.tait_bryan_angles_from_matrix(
            matrix,
            extrinsic_or_intrinsic=extrinsic_or_intrinsic,
            order=order)

        expected = tait_bryan_angles

        self.assertTrue(gs.allclose(result, expected),
                        ' for tait-bryan angles = {}'
                        ' result = \n{};'
                        ' expected = \n{}.'.format(
                            tait_bryan_angles,
                            result,
                            expected))

    @geomstats.tests.np_and_pytorch_only
    def test_quaternion_from_tait_bryan_angles_intrinsic_xyz(self):
        n = 3
        group = self.so[n]

        tait_bryan_angles = gs.array([0., 0., 0.])
        result = group.quaternion_from_tait_bryan_angles_intrinsic_xyz(
            tait_bryan_angles)
        expected = gs.array([1., 0., 0., 0.])

        self.assertTrue(gs.allclose(result, expected),
                        ' result = {};'
                        ' expected = {}.'.format(
                            result,
                            expected))
        angle = gs.pi / 6.
        cos_half_angle = gs.cos(angle / 2.)
        sin_half_angle = gs.sin(angle / 2.)

        tait_bryan_angles = gs.array([angle, 0., 0.])
        result = group.quaternion_from_tait_bryan_angles_intrinsic_xyz(
            tait_bryan_angles)
        expected = gs.array([cos_half_angle, 0., 0., sin_half_angle])

        self.assertTrue(gs.allclose(result, expected),
                        ' result = \n{};'
                        ' expected = \n{}.'.format(
                            result,
                            expected))

        tait_bryan_angles = gs.array([0., angle, 0.])
        result = group.quaternion_from_tait_bryan_angles_intrinsic_xyz(
            tait_bryan_angles)
        expected = gs.array([cos_half_angle, 0., sin_half_angle, 0.])

        self.assertTrue(gs.allclose(result, expected),
                        ' result = \n{};'
                        ' expected = \n{}.'.format(
                            result,
                            expected))

        tait_bryan_angles = gs.array([0., 0., angle])
        result = group.quaternion_from_tait_bryan_angles_intrinsic_xyz(
            tait_bryan_angles)
        expected = gs.array([cos_half_angle, sin_half_angle, 0., 0.])

        self.assertTrue(gs.allclose(result, expected),
                        ' result = \n{};'
                        ' expected = \n{}.'.format(
                            result,
                            expected))

    @geomstats.tests.np_and_pytorch_only
    def test_quaternion_from_tait_bryan_angles_intrinsic_zyx(self):
        n = 3
        group = self.so[n]
        extrinsic_or_intrinsic = 'intrinsic'
        order = 'zyx'

        tait_bryan_angles = gs.array([0., 0., 0.])
        result = group.quaternion_from_tait_bryan_angles(
            tait_bryan_angles,
            extrinsic_or_intrinsic=extrinsic_or_intrinsic,
            order=order)
        expected = gs.array([1., 0., 0., 0.])

        self.assertTrue(gs.allclose(result, expected),
                        ' result = {};'
                        ' expected = {}.'.format(
                            result,
                            expected))
        angle = gs.pi / 6.
        cos_half_angle = gs.cos(angle / 2.)
        sin_half_angle = gs.sin(angle / 2.)

        tait_bryan_angles = gs.array([angle, 0., 0.])
        result = group.quaternion_from_tait_bryan_angles(
            tait_bryan_angles,
            extrinsic_or_intrinsic=extrinsic_or_intrinsic,
            order=order)
        expected = gs.array([cos_half_angle, sin_half_angle, 0., 0.])

        self.assertTrue(gs.allclose(result, expected),
                        ' result = \n{};'
                        ' expected = \n{}.'.format(
                            result,
                            expected))

        tait_bryan_angles = gs.array([0., angle, 0.])
        result = group.quaternion_from_tait_bryan_angles(
            tait_bryan_angles,
            extrinsic_or_intrinsic=extrinsic_or_intrinsic,
            order=order)
        expected = gs.array([cos_half_angle, 0., sin_half_angle, 0.])

        self.assertTrue(gs.allclose(result, expected),
                        ' result = \n{};'
                        ' expected = \n{}.'.format(
                            result,
                            expected))

        tait_bryan_angles = gs.array([0., 0., angle])
        result = group.quaternion_from_tait_bryan_angles(
            tait_bryan_angles,
            extrinsic_or_intrinsic=extrinsic_or_intrinsic,
            order=order)
        expected = gs.array([cos_half_angle, 0., 0., sin_half_angle])

        self.assertTrue(gs.allclose(result, expected),
                        ' result = \n{};'
                        ' expected = \n{}.'.format(
                            result,
                            expected))

    def test_tait_bryan_angles_from_quaternion_intrinsic_xyz(self):
        """
        This tests that the Tait-Bryan angles of the quaternion [1, 0, 0, 0],
        is [0, 0, 0] as expected.
        """
        n = 3
        group = self.so[n]

        order = 'xyz'
        extrinsic_or_intrinsic = 'intrinsic'

        quaternion = gs.array([1., 0., 0., 0.])
        result = group.tait_bryan_angles_from_quaternion(
            quaternion,
            extrinsic_or_intrinsic=extrinsic_or_intrinsic,
            order=order)
        expected = gs.array([0., 0., 0.])

        self.assertTrue(gs.allclose(result, expected),
                        ' result = {};'
                        ' expected = {}.'.format(
                            result,
                            expected))

        angle = gs.pi / 6.
        cos_half_angle = gs.cos(angle / 2.)
        sin_half_angle = gs.sin(angle / 2.)

        quaternion = gs.array([cos_half_angle, sin_half_angle, 0., 0.])
        result = group.tait_bryan_angles_from_quaternion(
            quaternion,
            extrinsic_or_intrinsic=extrinsic_or_intrinsic,
            order=order)
        expected = gs.array([0., 0., angle])

        self.assertTrue(gs.allclose(result, expected),
                        ' result = {};'
                        ' expected = {}.'.format(
                            result,
                            expected))

        quaternion = gs.array([cos_half_angle, 0., sin_half_angle, 0.])
        result = group.tait_bryan_angles_from_quaternion(
            quaternion,
            extrinsic_or_intrinsic=extrinsic_or_intrinsic,
            order=order)
        expected = gs.array([0., angle, 0.])

        self.assertTrue(gs.allclose(result, expected),
                        ' result = {};'
                        ' expected = {}.'.format(
                            result,
                            expected))

        quaternion = gs.array([cos_half_angle, 0., 0., sin_half_angle])
        result = group.tait_bryan_angles_from_quaternion(
            quaternion,
            extrinsic_or_intrinsic=extrinsic_or_intrinsic,
            order=order)
        expected = gs.array([angle, 0., 0.])

        self.assertTrue(gs.allclose(result, expected),
                        ' result = {};'
                        ' expected = {}.'.format(
                            result,
                            expected))

    def test_tait_bryan_angles_from_quaternion_intrinsic_zyx(self):
        """
        This tests that the Tait-Bryan angles of the quaternion [1, 0, 0, 0],
        is [0, 0, 0] as expected.
        """
        n = 3
        group = self.so[n]

        order = 'zyx'
        extrinsic_or_intrinsic = 'intrinsic'

        quaternion = gs.array([1., 0., 0., 0.])
        result = group.tait_bryan_angles_from_quaternion(
            quaternion,
            extrinsic_or_intrinsic=extrinsic_or_intrinsic,
            order=order)
        expected = gs.array([0., 0., 0.])

        self.assertTrue(gs.allclose(result, expected),
                        ' result = {};'
                        ' expected = {}.'.format(
                            result,
                            expected))

        angle = gs.pi / 6.
        cos_half_angle = gs.cos(angle / 2.)
        sin_half_angle = gs.sin(angle / 2.)

        quaternion = gs.array([cos_half_angle, sin_half_angle, 0., 0.])
        result = group.tait_bryan_angles_from_quaternion(
            quaternion,
            extrinsic_or_intrinsic=extrinsic_or_intrinsic,
            order=order)
        expected = gs.array([angle, 0., 0.])

        self.assertTrue(gs.allclose(result, expected),
                        ' result = {};'
                        ' expected = {}.'.format(
                            result,
                            expected))

        quaternion = gs.array([cos_half_angle, 0., sin_half_angle, 0.])
        result = group.tait_bryan_angles_from_quaternion(
            quaternion,
            extrinsic_or_intrinsic=extrinsic_or_intrinsic,
            order=order)
        expected = gs.array([0., angle, 0.])

        self.assertTrue(gs.allclose(result, expected),
                        ' result = {};'
                        ' expected = {}.'.format(
                            result,
                            expected))

        quaternion = gs.array([cos_half_angle, 0., 0., sin_half_angle])
        result = group.tait_bryan_angles_from_quaternion(
            quaternion,
            extrinsic_or_intrinsic=extrinsic_or_intrinsic,
            order=order)
        expected = gs.array([0., 0., angle])

        self.assertTrue(gs.allclose(result, expected),
                        ' result = {};'
                        ' expected = {}.'.format(
                            result,
                            expected))

    @geomstats.tests.np_and_pytorch_only
    def test_quaternion_from_tait_bryan_angles_extrinsic_xyz(self):
        """
        This tests that the quaternion computed from the
        Tait-Bryan angles[0, 0, 0] is [1, 0., 0., 0.] as expected.
        """
        n = 3
        group = self.so[n]

        order = 'xyz'
        extrinsic_or_intrinsic = 'extrinsic'

        tait_bryan_angles = gs.array([0., 0., 0.])
        result = group.quaternion_from_tait_bryan_angles(
            tait_bryan_angles,
            extrinsic_or_intrinsic=extrinsic_or_intrinsic,
            order=order)
        expected = gs.array([1., 0., 0., 0.])

        self.assertTrue(gs.allclose(result, expected),
                        ' for {} Tait-Bryan angles with order {}\n'
                        ' result = {};'
                        ' expected = {}.'.format(
                            extrinsic_or_intrinsic,
                            order,
                            result,
                            expected))

    @geomstats.tests.np_and_pytorch_only
    def test_quaternion_from_tait_bryan_angles_extrinsic_zyx(self):
        """
        This tests that the quaternion computed from the
        Tait-Bryan angles[0, 0, 0] is [1, 0., 0., 0.] as expected.
        """
        n = 3
        group = self.so[n]

        order = 'zyx'
        extrinsic_or_intrinsic = 'extrinsic'

        tait_bryan_angles = gs.array([0., 0., 0.])
        result = group.quaternion_from_tait_bryan_angles(
            tait_bryan_angles,
            extrinsic_or_intrinsic=extrinsic_or_intrinsic,
            order=order)
        expected = gs.array([1., 0., 0., 0.])

        self.assertTrue(gs.allclose(result, expected),
                        ' for {} Tait-Bryan angles with order {}\n'
                        ' result = {};'
                        ' expected = {}.'.format(
                            extrinsic_or_intrinsic,
                            order,
                            result,
                            expected))

    def test_tait_bryan_angles_from_quaternion_extrinsic_xyz(self):
        """
        This tests that the Tait-Bryan angles of the quaternion [1, 0, 0, 0],
        is [0, 0, 0] as expected.
        """
        n = 3
        group = self.so[n]

        order = 'xyz'
        extrinsic_or_intrinsic = 'extrinsic'

        quaternion = gs.array([1., 0., 0., 0.])
        result = group.tait_bryan_angles_from_quaternion(
            quaternion, extrinsic_or_intrinsic='intrinsic', order='zyx')
        expected = gs.array([0., 0., 0.])

        self.assertTrue(gs.allclose(result, expected),
                        ' for {} Tait-Bryan angles with order {}\n'
                        ' result = {};'
                        ' expected = {}.'.format(
                            extrinsic_or_intrinsic,
                            order,
                            result,
                            expected))

    def test_tait_bryan_angles_from_quaternion_extrinsic_zyx(self):
        """
        This tests that the Tait-Bryan angles of the quaternion [1, 0, 0, 0],
        is [0, 0, 0] as expected.
        """
        n = 3
        group = self.so[n]

        order = 'zyx'
        extrinsic_or_intrinsic = 'extrinsic'

        quaternion = gs.array([1., 0., 0., 0.])
        result = group.tait_bryan_angles_from_quaternion(
            quaternion, extrinsic_or_intrinsic='intrinsic', order='zyx')
        expected = gs.array([0., 0., 0.])

        self.assertTrue(gs.allclose(result, expected),
                        ' for {} Tait-Bryan angles with order {}\n'
                        ' result = {};'
                        ' expected = {}.'.format(
                            extrinsic_or_intrinsic,
                            order,
                            result,
                            expected))

        angle = gs.pi / 6.
        cos_half_angle = gs.cos(angle / 2.)
        sin_half_angle = gs.sin(angle / 2.)

        quaternion = gs.array([cos_half_angle, sin_half_angle, 0., 0.])
        result = group.tait_bryan_angles_from_quaternion(
            quaternion,
            extrinsic_or_intrinsic=extrinsic_or_intrinsic,
            order=order)
        expected = gs.array([angle, 0., 0.])

        self.assertTrue(gs.allclose(result, expected),
                        ' result = {};'
                        ' expected = {}.'.format(
                            result,
                            expected))

        quaternion = gs.array([cos_half_angle, 0., sin_half_angle, 0.])
        result = group.tait_bryan_angles_from_quaternion(
            quaternion,
            extrinsic_or_intrinsic=extrinsic_or_intrinsic,
            order=order)
        expected = gs.array([0., angle, 0.])

        self.assertTrue(gs.allclose(result, expected),
                        ' result = {};'
                        ' expected = {}.'.format(
                            result,
                            expected))

        quaternion = gs.array([cos_half_angle, 0., 0., sin_half_angle])
        result = group.tait_bryan_angles_from_quaternion(
            quaternion,
            extrinsic_or_intrinsic=extrinsic_or_intrinsic,
            order=order)
        expected = gs.array([0., 0., angle])

        self.assertTrue(gs.allclose(result, expected),
                        ' result = {};'
                        ' expected = {}.'.format(
                            result,
                            expected))

    @geomstats.tests.np_and_pytorch_only
    def test_quaternion_and_tait_bryan_angles_extrinsic_xyz(self):
        """
        This tests that the composition of
        rotation_vector_from_tait_bryan_angles
        and
        tait_bryan_angles_from_rotation_vector
        is the identity.
        """
        n = 3
        group = self.so[n]

        order = 'xyz'
        extrinsic_or_intrinsic = 'extrinsic'

        for angle_type in self.elements[n]:
            point = self.elements[n][angle_type]
            if angle_type in self.angles_close_to_pi[n]:
                continue

            quaternion = group.quaternion_from_rotation_vector(point)

            tait_bryan_angles = group.tait_bryan_angles_from_quaternion(
                quaternion,
                extrinsic_or_intrinsic=extrinsic_or_intrinsic,
                order=order)
            result = group.quaternion_from_tait_bryan_angles(
                tait_bryan_angles,
                extrinsic_or_intrinsic=extrinsic_or_intrinsic,
                order=order)

            expected = quaternion

            self.assertTrue(gs.allclose(result, expected, atol=1e-5),
                            ' for {} Tait-Bryan angles with order {}\n'
                            'for point {}:\n'
                            ' result = {};'
                            ' expected = {}.'.format(
                                extrinsic_or_intrinsic,
                                order,
                                angle_type,
                                result,
                                expected))

        point = gs.pi / (6. * gs.sqrt(3.)) * gs.array([1., 1., 1.])
        quaternion = group.quaternion_from_rotation_vector(point)

        tait_bryan_angles = group.tait_bryan_angles_from_quaternion(
            quaternion,
            extrinsic_or_intrinsic=extrinsic_or_intrinsic,
            order=order)
        result = group.quaternion_from_tait_bryan_angles(
            tait_bryan_angles,
            extrinsic_or_intrinsic=extrinsic_or_intrinsic,
            order=order)

        expected = quaternion

        self.assertTrue(gs.allclose(result, expected),
                        ' for {} Tait-Bryan angles with order {}\n'
                        'for point {}:\n'
                        ' result = {};'
                        ' expected = {}.'.format(
                            extrinsic_or_intrinsic,
                            order,
                            angle_type,
                            result,
                            expected))

    @geomstats.tests.np_and_pytorch_only
    def test_quaternion_and_tait_bryan_angles_intrinsic_xyz(self):
        """
        This tests that the composition of
        rotation_vector_from_tait_bryan_angles
        and
        tait_bryan_angles_from_rotation_vector
        is the identity.
        """
        n = 3
        group = self.so[n]

        order = 'xyz'
        extrinsic_or_intrinsic = 'intrinsic'

        for angle_type in self.elements[n]:
            point = self.elements[n][angle_type]
            if angle_type in self.angles_close_to_pi[n]:
                continue

            quaternion = group.quaternion_from_rotation_vector(point)

            tait_bryan_angles = group.tait_bryan_angles_from_quaternion(
                quaternion,
                extrinsic_or_intrinsic=extrinsic_or_intrinsic,
                order=order)
            result = group.quaternion_from_tait_bryan_angles(
                tait_bryan_angles,
                extrinsic_or_intrinsic=extrinsic_or_intrinsic,
                order=order)

            expected = quaternion

            self.assertTrue(gs.allclose(result, expected, atol=1e-5),
                            ' for {} Tait-Bryan angles with order {}\n'
                            'for point {}:\n'
                            ' result = {};'
                            ' expected = {}.'.format(
                                extrinsic_or_intrinsic,
                                order,
                                angle_type,
                                result,
                                expected))

        point = gs.pi / (6 * gs.sqrt(3.)) * gs.array([1., 1., 1.])
        quaternion = group.quaternion_from_rotation_vector(point)

        tait_bryan_angles = group.tait_bryan_angles_from_quaternion(
            quaternion,
            extrinsic_or_intrinsic=extrinsic_or_intrinsic,
            order=order)
        result = group.quaternion_from_tait_bryan_angles(
            tait_bryan_angles,
            extrinsic_or_intrinsic=extrinsic_or_intrinsic,
            order=order)

        expected = quaternion

        self.assertTrue(gs.allclose(result, expected),
                        ' for {} Tait-Bryan angles with order {}\n'
                        'for point {}:\n'
                        ' result = {};'
                        ' expected = {}.'.format(
                            extrinsic_or_intrinsic,
                            order,
                            angle_type,
                            result,
                            expected))

    @geomstats.tests.np_and_pytorch_only
    def test_tait_bryan_angles_and_quaternion_intrinsic_xyz(self):
        n = 3
        group = self.so[n]

        order = 'xyz'
        extrinsic_or_intrinsic = 'intrinsic'

        tait_bryan_angles = gs.array([0., 0., 0.])
        quaternion = group.quaternion_from_tait_bryan_angles(
            tait_bryan_angles,
            extrinsic_or_intrinsic=extrinsic_or_intrinsic,
            order=order)
        result = group.tait_bryan_angles_from_quaternion(
            quaternion,
            extrinsic_or_intrinsic=extrinsic_or_intrinsic,
            order=order)

        expected = tait_bryan_angles

        self.assertTrue(gs.allclose(result, expected),
                        ' for tait-bryan angles = {}'
                        ' result = \n{};'
                        ' expected = \n{}.'.format(
                            tait_bryan_angles,
                            result,
                            expected))

        angle = gs.pi / 6.

        tait_bryan_angles = gs.array([angle, 0., 0.])
        quaternion = group.quaternion_from_tait_bryan_angles(
            tait_bryan_angles,
            extrinsic_or_intrinsic=extrinsic_or_intrinsic,
            order=order)
        result = group.tait_bryan_angles_from_quaternion(
            quaternion,
            extrinsic_or_intrinsic=extrinsic_or_intrinsic,
            order=order)

        expected = tait_bryan_angles

        self.assertTrue(gs.allclose(result, expected),
                        ' for tait-bryan angles = {}'
                        ' result = \n{};'
                        ' expected = \n{}.'.format(
                            tait_bryan_angles,
                            result,
                            expected))

        tait_bryan_angles = gs.array([0., angle, 0.])
        quaternion = group.quaternion_from_tait_bryan_angles(
            tait_bryan_angles,
            extrinsic_or_intrinsic=extrinsic_or_intrinsic,
            order=order)
        result = group.tait_bryan_angles_from_quaternion(
            quaternion,
            extrinsic_or_intrinsic=extrinsic_or_intrinsic,
            order=order)

        expected = tait_bryan_angles

        self.assertTrue(gs.allclose(result, expected),
                        ' for tait-bryan angles = {}'
                        ' result = \n{};'
                        ' expected = \n{}.'.format(
                            tait_bryan_angles,
                            result,
                            expected))

        tait_bryan_angles = gs.array([0., 0., angle])
        quaternion = group.quaternion_from_tait_bryan_angles(
            tait_bryan_angles,
            extrinsic_or_intrinsic=extrinsic_or_intrinsic,
            order=order)
        result = group.tait_bryan_angles_from_quaternion(
            quaternion,
            extrinsic_or_intrinsic=extrinsic_or_intrinsic,
            order=order)

        expected = tait_bryan_angles

        self.assertTrue(gs.allclose(result, expected),
                        ' for tait-bryan angles = {}'
                        ' result = \n{};'
                        ' expected = \n{}.'.format(
                            tait_bryan_angles,
                            result,
                            expected))

        tait_bryan_angles = gs.array([0.1, 0.7, 0.3])
        quaternion = group.quaternion_from_tait_bryan_angles(
            tait_bryan_angles,
            extrinsic_or_intrinsic=extrinsic_or_intrinsic,
            order=order)
        result = group.tait_bryan_angles_from_quaternion(
            quaternion,
            extrinsic_or_intrinsic=extrinsic_or_intrinsic,
            order=order)

        expected = tait_bryan_angles

        self.assertTrue(gs.allclose(result, expected),
                        ' for tait-bryan angles = {}'
                        ' result = \n{};'
                        ' expected = \n{}.'.format(
                            tait_bryan_angles,
                            result,
                            expected))

    @geomstats.tests.np_and_pytorch_only
    def test_rotation_vector_and_tait_bryan_angles_xyz(self):
        """
        This tests that the composition of
        rotation_vector_from_tait_bryan_angles
        and
        tait_bryan_angles_from_rotation_vector
        is the identity.
        """
        n = 3
        group = self.so[n]

        order = 'xyz'

        for extrinsic_or_intrinsic in ('extrinsic', 'intrinsic'):
            for angle_type in self.elements[n]:
                point = self.elements[n][angle_type]
                if angle_type in self.angles_close_to_pi[n]:
                    continue

                tait_bryan = group.tait_bryan_angles_from_rotation_vector(
                    point,
                    extrinsic_or_intrinsic=extrinsic_or_intrinsic,
                    order=order)
                result = group.rotation_vector_from_tait_bryan_angles(
                    tait_bryan,
                    extrinsic_or_intrinsic=extrinsic_or_intrinsic,
                    order=order)

                expected = group.regularize(point)

                self.assertTrue(gs.allclose(result, expected, atol=1e-5),
                                ' for {} Tait-Bryan angles with order {}\n'
                                'for point {}:\n'
                                ' result = {};'
                                ' expected = {}.'.format(
                                    extrinsic_or_intrinsic,
                                    order,
                                    angle_type,
                                    result,
                                    expected))

    @geomstats.tests.np_and_pytorch_only
    def test_quaternion_and_tait_bryan_angles_extrinsic_zyx(self):
        """
        This tests that the composition of
        rotation_vector_from_tait_bryan_angles
        and
        tait_bryan_angles_from_rotation_vector
        is the identity.
        """
        n = 3
        group = self.so[n]

        order = 'zyx'
        extrinsic_or_intrinsic = 'extrinsic'

        for angle_type in self.elements[n]:
            point = self.elements[n][angle_type]
            if angle_type in self.angles_close_to_pi[n]:
                continue

            quaternion = group.quaternion_from_rotation_vector(point)

            tait_bryan_angles = group.tait_bryan_angles_from_quaternion(
                quaternion,
                extrinsic_or_intrinsic=extrinsic_or_intrinsic,
                order=order)
            result = group.quaternion_from_tait_bryan_angles(
                tait_bryan_angles,
                extrinsic_or_intrinsic=extrinsic_or_intrinsic,
                order=order)

            expected = quaternion

            self.assertTrue(gs.allclose(result, expected, atol=1e-5),
                            ' for {} Tait-Bryan angles with order {}\n'
                            'for point {}:\n'
                            ' result = {};'
                            ' expected = {}.'.format(
                                extrinsic_or_intrinsic,
                                order,
                                angle_type,
                                result,
                                expected))

    @geomstats.tests.np_and_pytorch_only
    def test_quaternion_and_tait_bryan_angles_intrinsic_zyx(self):
        """
        This tests that the composition of
        rotation_vector_from_tait_bryan_angles
        and
        tait_bryan_angles_from_rotation_vector
        is the identity.
        """
        n = 3
        group = self.so[n]

        order = 'zyx'
        extrinsic_or_intrinsic = 'intrinsic'

        for angle_type in self.elements[n]:
            point = self.elements[n][angle_type]
            if angle_type in self.angles_close_to_pi[n]:
                continue

            quaternion = group.quaternion_from_rotation_vector(point)

            tait_bryan_angles = group.tait_bryan_angles_from_quaternion(
                quaternion,
                extrinsic_or_intrinsic=extrinsic_or_intrinsic,
                order=order)
            result = group.quaternion_from_tait_bryan_angles(
                tait_bryan_angles,
                extrinsic_or_intrinsic=extrinsic_or_intrinsic,
                order=order)

            expected = quaternion

            self.assertTrue(gs.allclose(result, expected, atol=1e-5),
                            ' for {} Tait-Bryan angles with order {}\n'
                            'for point {}:\n'
                            ' result = {};'
                            ' expected = {}.'.format(
                                extrinsic_or_intrinsic,
                                order,
                                angle_type,
                                result,
                                expected))

    @geomstats.tests.np_and_tf_only
    def test_rotation_vector_and_rotation_matrix_vectorization(self):
        for n in self.n_seq:
            group = self.so[n]

            if n == 3:
                rot_vecs = gs.array([
                    [0.3, 0.2, 0.2],
                    [0., -0.4, 0.8],
                    [1.2, 0., 0.],
                    [1.1, 1.1, 0.]])
            if n == 2:
                rot_vecs = gs.array([
                    [2.],
                    [1.3],
                    [0.8],
                    [0.03]])

            rot_mats = group.matrix_from_rotation_vector(rot_vecs)
            result = group.rotation_vector_from_matrix(rot_mats)

            expected = group.regularize(
                rot_vecs, point_type='vector')

            self.assertAllClose(result, expected)

    def test_rotation_vector_and_rotation_matrix_with_angles_close_to_pi(self):
        """
        This tests that the composition of
        rotation_vector_from_matrix
        and
        matrix_from_rotation_vector
        is the identity.
        """
        n = 3
        group = self.so[n]

        angle_types = self.angles_close_to_pi[3]
        for angle_type in angle_types:
            point = self.elements[3][angle_type]

            rot_mat = group.matrix_from_rotation_vector(point)
            result = group.rotation_vector_from_matrix(rot_mat)

            expected = group.regularize(point)
            inv_expected = - expected

            self.assertTrue(
                gs.allclose(result, expected)
                or gs.allclose(result, inv_expected))

    def test_quaternion_and_rotation_vector(self):
        for n in self.n_seq:
            group = self.so[n]
            if n == 3:
                for angle_type in self.elements[3]:
                    point = self.elements[3][angle_type]
                    if angle_type in self.angles_close_to_pi[3]:
                        continue

                    quaternion = group.quaternion_from_rotation_vector(point)
                    result = group.rotation_vector_from_quaternion(quaternion)

                    expected = group.regularize(point)

                    self.assertAllClose(result, expected)

            else:
                point = group.random_uniform()
                self.assertRaises(
                    ValueError,
                    lambda: group.quaternion_from_rotation_vector(point))
                fake_quaternion = gs.random.rand(1, n + 1)
                self.assertRaises(
                    ValueError,
                    lambda: group.rotation_vector_from_quaternion(
                        fake_quaternion))

    def test_quaternion_and_rotation_vector_with_angles_close_to_pi(self):
        n = 3
        group = self.so[n]

        angle_types = self.angles_close_to_pi[3]
        for angle_type in angle_types:
            point = self.elements[3][angle_type]

            quaternion = group.quaternion_from_rotation_vector(point)
            result = group.rotation_vector_from_quaternion(quaternion)

            expected = group.regularize(point)
            inv_expected = - expected

            self.assertTrue(
                gs.allclose(result, expected)
                or gs.allclose(result, inv_expected))

    def test_quaternion_and_rotation_vector_vectorization(self):
        n = 3
        group = self.so[n]

        rot_vecs = gs.array([
            [1.2, 0., 0.9],
            [0.4, -0.5, 0.2],
            [0., 0., 1.9],
            [0.4, -0.12, 0.222]])
        quaternions = group.quaternion_from_rotation_vector(rot_vecs)
        result = group.rotation_vector_from_quaternion(quaternions)

        expected = group.regularize(rot_vecs)
        self.assertAllClose(result, expected)

    def test_quaternion_and_matrix(self):
        for n in self.n_seq:
            group = self.so[n]

            if n == 3:
                for angle_type in self.elements[3]:
                    point = self.elements[3][angle_type]
                    if angle_type in self.angles_close_to_pi[3]:
                        continue

                    matrix = group.matrix_from_rotation_vector(point)

                    quaternion = group.quaternion_from_matrix(matrix)
                    result = group.matrix_from_quaternion(quaternion)

                    expected = matrix

                    self.assertAllClose(result, expected)

                angle = gs.pi / 9.
                cos_angle = gs.cos(angle)
                sin_angle = gs.sin(angle)

                angle_bis = gs.pi / 7.
                cos_angle_bis = gs.cos(angle_bis)
                sin_angle_bis = gs.sin(angle_bis)

                rot_mat = gs.array([[cos_angle_bis, 0., sin_angle_bis],
                                    [sin_angle * sin_angle_bis,
                                     cos_angle,
                                     - sin_angle * cos_angle_bis],
                                    [- cos_angle * sin_angle_bis,
                                     sin_angle,
                                     cos_angle * cos_angle_bis]])

                quaternion = group.quaternion_from_matrix(
                    rot_mat)
                result = group.matrix_from_quaternion(
                    quaternion)

                expected = rot_mat
                self.assertAllClose(result, expected)

                point = gs.pi / (6 * gs.sqrt(3.)) * gs.array([0., 2., 1.])
                rot_mat = group.matrix_from_rotation_vector(point)

                quaternion = group.quaternion_from_matrix(
                    rot_mat)
                result = group.matrix_from_quaternion(
                    quaternion)

                expected = rot_mat
                self.assertAllClose(result, expected)

            else:
                rot_vec = group.random_uniform(point_type='vector')

                rot_mat = group.matrix_from_rotation_vector(rot_vec)
                self.assertRaises(
                    ValueError,
                    lambda: group.quaternion_from_matrix(rot_mat))
                fake_quaternion = gs.random.rand(1, n + 1)
                self.assertRaises(
                    ValueError,
                    lambda: group.matrix_from_quaternion(
                        fake_quaternion))

    def test_quaternion_and_matrix_with_angles_close_to_pi(self):
        n = 3
        group = self.so[n]

        angle_types = self.angles_close_to_pi[3]
        for angle_type in angle_types:
            point = self.elements[3][angle_type]
            matrix = group.matrix_from_rotation_vector(point)

            quaternion = group.quaternion_from_matrix(matrix)
            result = group.matrix_from_quaternion(quaternion)

            expected = matrix
            inv_expected = gs.linalg.inv(matrix)

            self.assertTrue(
                gs.allclose(result, expected)
                or gs.allclose(result, inv_expected))

    @geomstats.tests.np_and_tf_only
    def test_quaternion_and_rotation_vector_and_matrix_vectorization(self):
        n = 3
        group = self.so[n]

        rot_vecs = gs.array([
            [0.2, 0., -0.3],
            [0.11, 0.11, 0.11],
            [-0.4, 0.2, 0.2],
            [0.66, -0.99, 0.]])
        rot_mats = group.matrix_from_rotation_vector(rot_vecs)

        quaternions = group.quaternion_from_matrix(rot_mats)
        result = group.matrix_from_quaternion(quaternions)

        expected = rot_mats
        self.assertAllClose(result, expected)

    def test_compose(self):
        for n in self.n_seq:
            group = self.so[n]
            if n == 3:
                for element_type in self.elements[3]:
                    point = self.elements[3][element_type]
                    # Composition by identity, on the right
                    # Expect the original transformation
                    result = group.compose(point, group.identity)
                    expected = group.regularize(point)
                    if element_type not in self.angles_close_to_pi[3]:
                        self.assertAllClose(result, expected)

                    else:
                        inv_expected = - expected
                        self.assertTrue(
                            gs.allclose(result, expected)
                            or gs.allclose(result, inv_expected))

                    # Composition by identity, on the left
                    # Expect the original transformation
                    result = group.compose(group.identity, point)
                    expected = group.regularize(point)

                    if element_type not in self.angles_close_to_pi[3]:
                        self.assertAllClose(result, expected)
                    else:
                        inv_expected = - expected
                        self.assertTrue(
                            gs.allclose(result, expected)
                            or gs.allclose(result, inv_expected))

            else:
                angle = 0.986
                point = gs.array([
                    [gs.cos(angle), -gs.sin(angle)],
                    [gs.sin(angle), gs.cos(angle)]])

                result = group.compose(point, group.identity)
                expected = group.regularize(point)
                self.assertAllClose(result, expected)

                result = group.compose(group.identity, point)
                expected = group.regularize(point)
                self.assertAllClose(result, expected)

    def test_compose_and_inverse(self):
        for n in self.n_seq:
            group = self.so[n]

            if n == 3:
                for point in self.elements[3].values():
                    inv_point = group.inverse(point)
                    # Compose transformation by its inverse on the right
                    # Expect the group identity
                    result = group.compose(point, inv_point)
                    expected = helper.to_vector(group.identity)
                    self.assertAllClose(result, expected)

                    # Compose transformation by its inverse on the left
                    # Expect the group identity
                    result = group.compose(inv_point, point)
                    expected = helper.to_vector(group.identity)
                    self.assertAllClose(result, expected)
            else:
                angle = 0.986
                point = gs.array([
                    [gs.cos(angle), -gs.sin(angle)],
                    [gs.sin(angle), gs.cos(angle)]])

                inv_point = group.inverse(point)
                # Compose transformation by its inverse on the right
                # Expect the group identity
                result = group.compose(point, inv_point)
                expected = helper.to_matrix(group.identity)
                self.assertAllClose(result, expected)

                # Compose transformation by its inverse on the left
                # Expect the group identity
                result = group.compose(inv_point, point)
                expected = helper.to_matrix(group.identity)
                self.assertAllClose(result, expected)

    @geomstats.tests.np_and_tf_only
    def test_compose_vectorization(self):
        for point_type in ('vector', 'matrix'):
            for n in self.n_seq:
                group = self.so[n]
                group.default_point_type = point_type

                n_samples = self.n_samples
                n_points_a = group.random_uniform(n_samples=n_samples)
                n_points_b = group.random_uniform(n_samples=n_samples)
                one_point = group.random_uniform(n_samples=1)

                result = group.compose(one_point, n_points_a)
                if point_type == 'vector':
                    self.assertAllClose(
                        gs.shape(result), (n_samples, group.dimension))
                if point_type == 'matrix':
                    self.assertAllClose(
                        gs.shape(result), (n_samples, n, n))

                result = group.compose(n_points_a, one_point)
                if point_type == 'vector':
                    self.assertAllClose(
                        gs.shape(result), (n_samples, group.dimension))
                if point_type == 'matrix':
                    self.assertAllClose(
                        gs.shape(result), (n_samples, n, n))

                result = group.compose(n_points_a, n_points_b)
                if point_type == 'vector':
                    self.assertAllClose(
                        gs.shape(result), (n_samples, group.dimension))
                if point_type == 'matrix':
                    self.assertAllClose(
                        gs.shape(result), (n_samples, n, n))

    def test_inverse_vectorization(self):
        for n in self.n_seq:
            group = self.so[n]

            n_samples = self.n_samples
            points = group.random_uniform(n_samples=n_samples)
            result = group.inverse(points)

            if n == 3:
                self.assertAllClose(
                    gs.shape(result), (n_samples, group.dimension))
            else:
                self.assertAllClose(
                    gs.shape(result), (n_samples, n, n))

    def test_left_jacobian_through_its_determinant(self):
        n = 3
        group = self.so[n]

        for angle_type in self.elements[3]:
            point = self.elements[3][angle_type]
            jacobian = group.jacobian_translation(point=point,
                                                  left_or_right='left')
            result = gs.linalg.det(jacobian)
            point = group.regularize(point)
            angle = gs.linalg.norm(point)
            if angle_type in ['with_angle_0',
                              'with_angle_close_0',
                              'with_angle_2pi',
                              'with_angle_close_2pi_high']:
                expected = 1. + angle ** 2 / 12. + angle ** 4 / 240.
            else:
                expected = angle ** 2 / (4 * gs.sin(angle / 2) ** 2)

            expected = gs.to_ndarray(expected, to_ndim=1)
            self.assertAllClose(result, expected)

    def test_left_jacobian_vectorization(self):
        n = 3
        group = self.so[n]

        n_samples = self.n_samples
        points = group.random_uniform(n_samples=n_samples)
        jacobians = group.jacobian_translation(point=points,
                                               left_or_right='left')
        self.assertAllClose(
            gs.shape(jacobians),
            (n_samples, group.dimension, group.dimension))

    def test_exp(self):
        """
        The Riemannian exp and log are inverse functions of each other.
        This test is the inverse of test_log's.
        """
        n = 3
        group = self.so[n]

        metric = self.metrics_all[3]['canonical']
        theta = gs.pi / 5.
        rot_vec_base_point = theta / gs.sqrt(3.) * gs.array([1., 1., 1.])
        # Note: the rotation vector for the reference point
        # needs to be regularized.

        # 1: Exponential of 0 gives the reference point
        rot_vec_1 = gs.array([0., 0., 0.])
        expected = helper.to_vector(rot_vec_base_point)

        result = metric.exp(base_point=rot_vec_base_point,
                            tangent_vec=rot_vec_1)
        self.assertAllClose(result, expected)

        # 2: General case - computed manually
        rot_vec_2 = gs.pi / 4 * gs.array([1., 0., 0.])
        phi = (gs.pi / 10) / (gs.tan(gs.array(gs.pi / 10)))
        skew = gs.array([[0., -1., 1.],
                         [1., 0., -1.],
                         [-1., 1., 0.]])
        jacobian = (phi * gs.eye(3)
                    + (1 - phi) / 3 * gs.ones([3, 3])
                    + gs.pi / (10 * gs.sqrt(3.)) * skew)
        inv_jacobian = gs.linalg.inv(jacobian)
        expected = group.compose(rot_vec_base_point,
                                 gs.dot(inv_jacobian, rot_vec_2))

        result = metric.exp(base_point=rot_vec_base_point,
                            tangent_vec=rot_vec_2)
        self.assertAllClose(result, expected)

    def test_exp_vectorization(self):
        n = 3
        group = self.so[n]

        n_samples = self.n_samples
        for metric_type in self.metrics[3]:
            metric = self.metrics[3][metric_type]

            one_tangent_vec = group.random_uniform(n_samples=1)
            one_base_point = group.random_uniform(n_samples=1)
            n_tangent_vec = group.random_uniform(n_samples=n_samples)
            n_base_point = group.random_uniform(n_samples=n_samples)

            # Test with the 1 base point, and n tangent vecs
            result = metric.exp(n_tangent_vec, one_base_point)
            self.assertAllClose(
                gs.shape(result), (n_samples, group.dimension))

            # Test with the several base point, and one tangent vec
            result = metric.exp(one_tangent_vec, n_base_point)
            self.assertAllClose(
                gs.shape(result), (n_samples, group.dimension))

            # Test with the same number n of base point and n tangent vec
            result = metric.exp(n_tangent_vec, n_base_point)
            self.assertAllClose(
                gs.shape(result), (n_samples, group.dimension))

    def test_log(self):
        """
        The Riemannian exp and log are inverse functions of each other.
        This test is the inverse of test_exp's.
        """
        n = 3
        group = self.so[n]

        metric = self.metrics_all[3]['canonical']
        theta = gs.pi / 5.
        rot_vec_base_point = theta / gs.sqrt(3.) * gs.array([1., 1., 1.])
        # Note: the rotation vector for the reference point
        # needs to be regularized.

        # The Logarithm of a point at itself gives 0.
        rot_vec_1 = rot_vec_base_point
        expected = gs.array([[0., 0., 0.]])
        result = metric.log(base_point=rot_vec_base_point,
                            point=rot_vec_1)
        self.assertAllClose(result, expected)

        # General case: this is the inverse test of test 1 for Riemannian exp
        expected = gs.pi / 4 * gs.array([1., 0., 0.])
        phi = (gs.pi / 10) / (gs.tan(gs.array(gs.pi / 10)))
        skew = gs.array([[0., -1., 1.],
                         [1., 0., -1.],
                         [-1., 1., 0.]])
        jacobian = (phi * gs.eye(3)
                    + (1 - phi) / 3 * gs.ones([3, 3])
                    + gs.pi / (10 * gs.sqrt(3.)) * skew)
        inv_jacobian = gs.linalg.inv(jacobian)
        aux = gs.dot(inv_jacobian, expected)
        rot_vec_2 = group.compose(rot_vec_base_point,
                                  aux)

        result = metric.log(base_point=rot_vec_base_point,
                            point=rot_vec_2)

        expected = helper.to_vector(expected)
        self.assertAllClose(result, expected)

    def test_log_vectorization(self):
        n = 3
        group = self.so[n]

        n_samples = self.n_samples
        for metric_type in self.metrics[3]:
            metric = self.metrics[3][metric_type]

            one_point = group.random_uniform(n_samples=1)
            one_base_point = group.random_uniform(n_samples=1)
            n_point = group.random_uniform(n_samples=n_samples)
            n_base_point = group.random_uniform(n_samples=n_samples)

            # Test with the 1 base point, and several different points
            result = metric.log(n_point, one_base_point)
            self.assertAllClose(
                gs.shape(result), (n_samples, group.dimension))

            # Test with the several base point, and 1 point
            result = metric.log(one_point, n_base_point)
            self.assertAllClose(
                gs.shape(result), (n_samples, group.dimension))

            # Test with the same number n of base point and point
            result = metric.log(n_point, n_base_point)
            self.assertAllClose(
                gs.shape(result), (n_samples, group.dimension))

    def test_exp_from_identity_vectorization(self):
        n = 3
        group = self.so[n]

        n_samples = self.n_samples
        metric = self.metrics_all[3]['canonical']

        tangent_vecs = group.random_uniform(n_samples=n_samples)
        result = metric.exp_from_identity(tangent_vecs)

        self.assertAllClose(
            gs.shape(result), (n_samples, group.dimension))

    def test_log_from_identity_vectorization(self):
        n = 3
        group = self.so[n]

        n_samples = self.n_samples
        metric = self.metrics_all[3]['canonical']

        points = group.random_uniform(n_samples=n_samples)
        result = metric.log_from_identity(points)

        self.assertAllClose(
            gs.shape(result), (n_samples, group.dimension))

    def test_exp_then_log_from_identity(self):
        """
        This tests that the composition of
        log and exp gives identity.
        """
        n = 3
        group = self.so[n]

        for metric_type in self.metrics[3]:
            for angle_type in self.elements[3]:
                if angle_type in self.angles_close_to_pi[3]:
                    continue

                metric = self.metrics[3][metric_type]
                tangent_vec = self.elements[3][angle_type]

                result = helper.exp_then_log_from_identity(metric, tangent_vec)

                reg_vec = group.regularize_tangent_vec_at_identity(
                    tangent_vec=tangent_vec, metric=metric)
                expected = reg_vec

                self.assertAllClose(result, expected)

    def test_exp_then_log_from_identity_with_angles_close_to_pi(self):
        """
        This tests that the composition of
        log and exp gives identity.
        """
        n = 3
        group = self.so[n]

        angle_types = self.angles_close_to_pi[3]

        for metric_type in self.metrics[3]:
            for angle_type in angle_types:

                metric = self.metrics[3][metric_type]
                tangent_vec = self.elements[3][angle_type]

                result = helper.exp_then_log_from_identity(metric, tangent_vec)

                expected = group.regularize_tangent_vec_at_identity(
                    tangent_vec=tangent_vec, metric=metric)
                inv_expected = - expected
                self.assertTrue(
                    gs.allclose(result, expected)
                    or gs.allclose(result, inv_expected))

    def test_log_then_exp_from_identity(self):
        """
        This tests that the composition of
        log and exp gives identity.
        """

        n = 3
        group = self.so[n]

        for metric_type in self.metrics[3]:
            for angle_type in self.elements[3]:
                if angle_type in self.angles_close_to_pi[3]:
                    continue

                metric = self.metrics[3][metric_type]
                point = self.elements[3][angle_type]

                result = helper.log_then_exp_from_identity(metric, point)
                expected = group.regularize(point)

                self.assertAllClose(result, expected)

    def test_log_then_exp_from_identity_with_angles_close_to_pi(self):
        """
        This tests that the composition of
        log and exp gives identity.
        """
        n = 3
        group = self.so[n]

        angle_types = self.angles_close_to_pi[3]

        for metric_type in self.metrics[3]:
            for angle_type in angle_types:

                metric = self.metrics[3][metric_type]
                point = self.elements[3][angle_type]

                result = helper.log_then_exp_from_identity(metric, point)
                expected = group.regularize(point)
                inv_expected = - expected

                self.assertTrue(
                    gs.allclose(result, expected)
                    or gs.allclose(result, inv_expected))

    def test_exp_then_log(self):
        """
        This tests that the composition of
        log and exp gives identity.
        """
        n = 3
        group = self.so[n]

        for metric_type in self.metrics[3]:
            for angle_type in self.elements[3]:
                if angle_type in self.angles_close_to_pi[3]:
                    continue
                for angle_type_base in self.elements[3]:

                    metric = self.metrics[3][metric_type]
                    tangent_vec = self.elements[3][angle_type]
                    base_point = self.elements[3][angle_type_base]

                    result = helper.exp_then_log(metric=metric,
                                                 tangent_vec=tangent_vec,
                                                 base_point=base_point)

                    reg_tangent_vec = group.regularize_tangent_vec(
                        tangent_vec=tangent_vec,
                        base_point=base_point,
                        metric=metric)
                    expected = reg_tangent_vec

                    self.assertAllClose(result, expected, atol=1e-4)

    def test_exp_then_log_with_angles_close_to_pi(self):
        """
        This tests that the composition of
        log and exp gives identity.
        """
        n = 3
        group = self.so[n]

        angle_types = self.angles_close_to_pi[3]
        for metric_type in self.metrics[3]:
            for angle_type in angle_types:
                for angle_type_base in self.elements[3]:
                    metric = self.metrics[3][metric_type]
                    tangent_vec = self.elements[3][angle_type]
                    base_point = self.elements[3][angle_type_base]

                    result = helper.exp_then_log(metric=metric,
                                                 tangent_vec=tangent_vec,
                                                 base_point=base_point)

                    reg_tangent_vec = group.regularize_tangent_vec(
                        tangent_vec=tangent_vec,
                        base_point=base_point,
                        metric=metric)
                    expected = reg_tangent_vec
                    inv_expected = - expected

                    self.assertTrue(
                        gs.allclose(result, expected, atol=5e-3)
                        or gs.allclose(result, inv_expected, atol=5e-3))

    def test_log_then_exp(self):
        """
        This tests that the composition of
        log and exp gives identity.
        """

        n = 3
        group = self.so[n]

        for metric_type in self.metrics[3]:
            for angle_type in self.elements[3]:
                if angle_type in self.angles_close_to_pi[3]:
                    continue
                for angle_type_base in self.elements[3]:
                    if angle_type_base in self.angles_close_to_pi[3]:
                        continue
                    metric = self.metrics[3][metric_type]
                    point = self.elements[3][angle_type]
                    base_point = self.elements[3][angle_type_base]

                    result = helper.log_then_exp(metric=metric,
                                                 base_point=base_point,
                                                 point=point)

                    expected = group.regularize(point)
                    inv_expected = - expected

                    self.assertTrue(
                        gs.allclose(result, expected, atol=1e-5)
                        or gs.allclose(result, inv_expected, atol=1e-5))

    def test_log_then_exp_with_angles_close_to_pi(self):
        """
        This tests that the composition of
        log and exp gives identity.
        """
        n = 3
        group = self.so[n]

        angle_types = self.angles_close_to_pi[3]
        for metric_type in self.metrics[3]:
            for angle_type in angle_types:
                for angle_type_base in self.elements[3]:
                    metric = self.metrics[3][metric_type]
                    point = self.elements[3][angle_type]
                    base_point = self.elements[3][angle_type_base]

                    result = helper.log_then_exp(metric=metric,
                                                 base_point=base_point,
                                                 point=point)

                    expected = group.regularize(point)
                    inv_expected = - expected

                    self.assertTrue(
                        gs.allclose(result, expected, atol=5e-3)
                        or gs.allclose(result, inv_expected, atol=5e-3))

    @geomstats.tests.np_and_pytorch_only
    def test_group_exp_from_identity_coincides_with_expm(self):
        """Test exponentials."""
        # FIXME: Problem in shapes
        for n in self.n_seq:
            group = self.so[n]
            dim = int(n * (n - 1) / 2)

            normal_rv = gs.random.normal(size=dim)
            tangent_sample = gs.zeros((n, n))
            tangent_sample[gs.triu_indices(n, k=1)] = normal_rv
            tangent_sample = tangent_sample - gs.transpose(tangent_sample)
            result = gs.linalg.expm(tangent_sample)
            expected = group.exp_from_identity(
                tangent_sample, point_type='matrix')
            expected = expected[0]

            self.assertAllClose(result, expected)

    @geomstats.tests.np_and_pytorch_only
    def test_group_exp_from_identity_coincides_with_expm_for_high_dims(self):
        for n in [4, 5, 6, 7, 8, 9, 10]:
            group = SpecialOrthogonal(n=n)
            dim = int(n * (n - 1) / 2)

            normal_rv = gs.random.normal(size=dim)
            tangent_sample = gs.zeros((n, n))
            tangent_sample[tuple(gs.triu_indices(n, k=1))] = normal_rv
            tangent_sample = tangent_sample - gs.transpose(tangent_sample)

            result = gs.reshape(
                group.exp_from_identity(
                    tangent_sample, point_type='matrix'), (n, n))

            expected = gs.linalg.expm(tangent_sample)

            self.assertAllClose(result, expected)

    def test_group_exp_from_identity_vectorization(self):
        n = 3
        group = self.so[n]

        n_samples = self.n_samples
        tangent_vecs = group.random_uniform(n_samples=n_samples)
        result = group.exp_from_identity(tangent_vecs)

        self.assertAllClose(
            gs.shape(result), (n_samples, group.dimension))

    def test_group_log_from_identity_vectorization(self):
        n = 3
        group = self.so[n]

        n_samples = self.n_samples
        points = group.random_uniform(n_samples=n_samples)
        result = group.log_from_identity(points)

        self.assertAllClose(
            gs.shape(result), (n_samples, group.dimension))

    def test_group_exp_vectorization(self):
        n = 3
        group = self.so[n]

        n_samples = self.n_samples
        # Test with the 1 base_point, and several different tangent_vecs
        tangent_vecs = group.random_uniform(n_samples=n_samples)
        base_point = group.random_uniform(n_samples=1)
        result = group.exp(tangent_vecs, base_point)

        self.assertAllClose(
            gs.shape(result), (n_samples, group.dimension))

        # Test with the same number of base_points and tangent_vecs
        tangent_vecs = group.random_uniform(n_samples=n_samples)
        base_points = group.random_uniform(n_samples=n_samples)
        result = group.exp(tangent_vecs, base_points)

        self.assertAllClose(
            gs.shape(result), (n_samples, group.dimension))

        # Test with the several base_points, and 1 tangent_vec
        tangent_vec = group.random_uniform(n_samples=1)
        base_points = group.random_uniform(n_samples=n_samples)
        result = group.exp(tangent_vec, base_points)

        self.assertAllClose(
            gs.shape(result), (n_samples, group.dimension))

    def test_group_log_vectorization(self):
        n = 3
        group = self.so[n]

        n_samples = self.n_samples
        # Test with the 1 base point, and several different points
        points = group.random_uniform(n_samples=n_samples)
        base_point = group.random_uniform(n_samples=1)
        result = group.log(points, base_point)

        self.assertAllClose(
            gs.shape(result), (n_samples, group.dimension))

        # Test with the same number of base points and points
        points = group.random_uniform(n_samples=n_samples)
        base_points = group.random_uniform(n_samples=n_samples)
        result = group.log(points, base_points)

        self.assertAllClose(
            gs.shape(result), (n_samples, group.dimension))

        # Test with the several base points, and 1 point
        point = group.random_uniform(n_samples=1)
        base_points = group.random_uniform(n_samples=n_samples)
        result = group.log(point, base_points)

        self.assertAllClose(
            gs.shape(result), (n_samples, group.dimension))

    def test_group_exp_then_log_from_identity(self):
        """
        Test that the group exponential
        and the group logarithm are inverse.
        Expect their composition to give the identity function.
        """
        n = 3
        group = self.so[n]

        for angle_type in self.elements[3]:
            if angle_type in self.angles_close_to_pi[3]:
                continue
            tangent_vec = self.elements[3][angle_type]
            result = helper.group_exp_then_log_from_identity(
                group=group, tangent_vec=tangent_vec)
            expected = group.regularize(tangent_vec)
            self.assertAllClose(result, expected)

    def test_group_exp_then_log_from_identity_with_angles_close_to_pi(self):
        """
        Test that the group exponential
        and the group logarithm are inverse.
        Expect their composition to give the identity function.
        """
        n = 3
        group = self.so[n]

        angle_types = self.angles_close_to_pi[3]
        for angle_type in angle_types:
            tangent_vec = self.elements[3][angle_type]
            result = helper.group_exp_then_log_from_identity(
                group=group,
                tangent_vec=tangent_vec)
            expected = group.regularize(tangent_vec)
            inv_expected = - expected

            self.assertTrue(
                gs.allclose(result, expected)
                or gs.allclose(result, inv_expected))

    def test_group_log_then_exp_from_identity(self):
        """
        Test that the group exponential
        and the group logarithm are inverse.
        Expect their composition to give the identity function.
        """
        n = 3
        group = self.so[n]

        for angle_type in self.elements[3]:
            point = self.elements[3][angle_type]
            result = helper.group_log_then_exp_from_identity(
                group=group,
                point=point)
            expected = group.regularize(point)
            self.assertAllClose(result, expected)

    def test_group_log_then_exp_from_identity_with_angles_close_to_pi(self):
        """
        Test that the group exponential
        and the group logarithm are inverse.
        Expect their composition to give the identity function.
        """
        n = 3
        group = self.so[n]

        angle_types = self.angles_close_to_pi[3]
        for angle_type in angle_types:
            point = self.elements[3][angle_type]
            result = helper.group_log_then_exp_from_identity(
                group=group,
                point=point)
            expected = group.regularize(point)
            inv_expected = - expected

            self.assertTrue(
                gs.allclose(result, expected)
                or gs.allclose(result, inv_expected))

    @geomstats.tests.np_and_tf_only
    def test_group_exp_then_log(self):
        """
        This tests that the composition of
        log and exp gives identity.

        """
        n = 3
        group = self.so[n]

        for angle_type in self.elements[3]:
            if angle_type in self.angles_close_to_pi[3]:
                continue
            for angle_type_base in self.elements[3]:
                tangent_vec = self.elements[3][angle_type]
                base_point = self.elements[3][angle_type_base]

                result = helper.group_exp_then_log(
                    group=group,
                    tangent_vec=tangent_vec,
                    base_point=base_point)

                # TODO(nina): Investigate what it means to regularize
                # the tangent vector when there is no metric.
                metric = group.left_canonical_metric
                expected = group.regularize_tangent_vec(
                    tangent_vec=tangent_vec,
                    base_point=base_point,
                    metric=metric)

                self.assertAllClose(result, expected, atol=1e-5)

    def test_group_exp_then_log_with_angles_close_to_pi(self):
        """
        This tests that the composition of
        log and exp gives identity.
        """
        n = 3
        group = self.so[n]

        angle_types = self.angles_close_to_pi[3]
        for angle_type in angle_types:
            for angle_type_base in self.elements[3]:
                tangent_vec = self.elements[3][angle_type]
                base_point = self.elements[3][angle_type_base]

                result = helper.group_exp_then_log(
                    group=group,
                    tangent_vec=tangent_vec,
                    base_point=base_point)

                # TODO(nina): Investigate what it means to regularize
                # the tangent vector when there is no metric.
                metric = group.left_canonical_metric
                reg_tangent_vec = group.regularize_tangent_vec(
                    tangent_vec=tangent_vec,
                    base_point=base_point,
                    metric=metric)
                expected = reg_tangent_vec
                inv_expected = - expected

                self.assertTrue(
                    gs.allclose(result, expected, atol=5e-3)
                    or gs.allclose(result, inv_expected, atol=5e-3))

    def test_group_log_then_exp(self):
        """
        This tests that the composition of
        log and exp gives identity.
        """

        n = 3
        group = self.so[n]

        for angle_type in self.elements[3]:
            if angle_type in self.angles_close_to_pi[3]:
                continue
            for angle_type_base in self.elements[3]:
                if angle_type_base in self.angles_close_to_pi[3]:
                    continue
                point = self.elements[3][angle_type]
                base_point = self.elements[3][angle_type_base]

                result = helper.group_log_then_exp(
                    group=group,
                    point=point,
                    base_point=base_point)
                expected = group.regularize(point)

                self.assertAllClose(result, expected, atol=ATOL)

    def test_group_log_then_exp_with_angles_close_to_pi(self):
        """
        This tests that the composition of
        log and exp gives identity.
        """
        n = 3
        group = self.so[n]

        angle_types = self.angles_close_to_pi[3]
        for angle_type in angle_types:
            for angle_type_base in self.elements[3]:
                point = self.elements[3][angle_type]
                base_point = self.elements[3][angle_type_base]

                result = helper.group_log_then_exp(
                    group=group,
                    point=point,
                    base_point=base_point)
                expected = group.regularize(point)
                inv_expected = - expected

                self.assertTrue(
                    gs.allclose(result, expected, atol=5e-3)
                    or gs.allclose(result, inv_expected, atol=5e-3))

    def test_squared_dist_is_symmetric(self):
        n = 3
        group = self.so[n]

        for metric in self.metrics[3].values():
            for angle_type_1 in self.elements[3]:
                for angle_type_2 in self.elements[3]:
                    point_1 = self.elements[3][angle_type_1]
                    point_2 = self.elements[3][angle_type_2]
                    point_1 = group.regularize(point_1)
                    point_2 = group.regularize(point_2)

                    sq_dist_1_2 = gs.mod(
                        metric.squared_dist(point_1, point_2) + 1e-4,
                        gs.pi**2)
                    sq_dist_2_1 = gs.mod(
                        metric.squared_dist(point_2, point_1) + 1e-4,
                        gs.pi**2)

                    self.assertAllClose(sq_dist_1_2, sq_dist_2_1, atol=1e-4)

    def test_squared_dist_is_less_than_squared_pi(self):
        """
        This test only concerns the canonical metric.
        For other metrics, the scaling factor can give
        distances above pi.
        """
        n = 3
        group = self.so[n]

        metric = self.metrics_all[3]['canonical']
        for angle_type_1 in self.elements[3]:
            for angle_type_2 in self.elements[3]:
                point_1 = self.elements[3][angle_type_1]
                point_2 = self.elements[3][angle_type_2]
                point_1 = group.regularize(point_1)
                point_2 = group.regularize(point_2)

                sq_dist = metric.squared_dist(point_1, point_2)
                diff = sq_dist - gs.pi ** 2
                self.assertTrue(diff <= 0 or abs(diff) < EPSILON,
                                'sq_dist = {}'.format(sq_dist))

    def test_squared_dist_vectorization(self):
        n = 3
        group = self.so[n]

        n_samples = self.n_samples
        for metric_type in self.metrics[3]:
            metric = self.metrics[3][metric_type]
            point_id = group.identity

            one_point_1 = group.random_uniform(n_samples=1)
            one_point_2 = group.random_uniform(n_samples=1)
            one_point_1 = group.regularize(one_point_1)
            one_point_2 = group.regularize(one_point_2)

            n_point_1 = group.random_uniform(n_samples=n_samples)
            n_point_2 = group.random_uniform(n_samples=n_samples)
            n_point_1 = group.regularize(n_point_1)
            n_point_2 = group.regularize(n_point_2)

            # Identity and n points 2
            result = metric.squared_dist(point_id, n_point_2)
            self.assertAllClose(gs.shape(result), (n_samples,))

            # n points 1 and identity
            result = metric.squared_dist(n_point_1, point_id)
            self.assertAllClose(gs.shape(result), (n_samples,))

            # one point 1 and n points 2
            result = metric.squared_dist(one_point_1, n_point_2)
            self.assertAllClose(gs.shape(result), (n_samples,))

            # n points 1 and one point 2
            result = metric.squared_dist(n_point_1, one_point_2)
            self.assertAllClose(gs.shape(result), (n_samples,))

            # n points 1 and n points 2
            result = metric.squared_dist(n_point_1, n_point_2)
            self.assertAllClose(gs.shape(result), (n_samples,))

    def test_dist_vectorization(self):
        n = 3
        group = self.so[n]

        n_samples = self.n_samples
        for metric_type in self.metrics[3]:
            metric = self.metrics[3][metric_type]
            point_id = group.identity

            one_point_1 = group.random_uniform(n_samples=1)
            one_point_2 = group.random_uniform(n_samples=1)
            one_point_1 = group.regularize(one_point_1)
            one_point_2 = group.regularize(one_point_2)

            n_point_1 = group.random_uniform(n_samples=n_samples)
            n_point_2 = group.random_uniform(n_samples=n_samples)
            n_point_1 = group.regularize(n_point_1)
            n_point_2 = group.regularize(n_point_2)

            # Identity and n points 2
            result = metric.dist(point_id, n_point_2)
            self.assertAllClose(gs.shape(result), (n_samples,))

            # n points 1 and identity
            result = metric.dist(n_point_1, point_id)
            self.assertAllClose(gs.shape(result), (n_samples,))

            # one point 1 and n points 2
            result = metric.dist(one_point_1, n_point_2)
            self.assertAllClose(gs.shape(result), (n_samples,))

            # n points 1 and one point 2
            result = metric.dist(n_point_1, one_point_2)
            self.assertAllClose(gs.shape(result), (n_samples,))

            # n points 1 and n points 2
            result = metric.dist(n_point_1, n_point_2)
            self.assertAllClose(gs.shape(result), (n_samples,))

    def test_geodesic_and_belongs(self):
        n = 3
        group = self.so[n]

        initial_point = group.random_uniform()
        initial_tangent_vec = gs.array([2., 0., -1.])
        metric = self.metrics_all[3]['canonical']
        geodesic = metric.geodesic(initial_point=initial_point,
                                   initial_tangent_vec=initial_tangent_vec)

        t = gs.linspace(start=0., stop=1., num=100)
        points = geodesic(t)
        result = gs.all(group.belongs(points))
        expected = True
        self.assertAllClose(result, expected)

    def test_geodesic_subsample(self):
        """Test geodesic."""
        # FIXME
        # n = 3
        # group = self.so[n]

        # initial_point = group.random_uniform()
        # initial_tangent_vec = gs.array([1., 1., 1.])
        # metric = self.metrics_all[n]['canonical']
        # geodesic = metric.geodesic(initial_point=initial_point,
        #                            initial_tangent_vec=initial_tangent_vec)
        # n_steps = 100
        # t = gs.linspace(start=0., stop=1., num=n_steps+1)
        # points = geodesic(t)

        # tangent_vec_step = initial_tangent_vec / n_steps
        # for i in range(n_steps+1):
        #     point_step = metric.exp(tangent_vec=i * tangent_vec_step,
        #                             base_point=initial_point)
        #     self.assertTrue(gs.allclose(point_step, points[i]))

    def test_lie_bracket_at_identity(self):
        dim = 3
        space = self.so[dim]
        base_point = gs.eye(dim)
        first_tan = gs.array([
            [0., -1., 0.],
            [1., 0., 0.],
            [0., 0., 0.]])
        second_tan = first_tan

        result = space.lie_bracket(first_tan, second_tan, base_point)
        expected = gs.zeros((1, dim, dim))

        self.assertAllClose(result, expected)

        first_tan = gs.array([
            [0., -1., 0.],
            [1., 0., 0.],
            [0., 0., 0.]])
        second_tan = gs.array([
            [0., 0., -1.],
            [0., 0., 0.],
            [1., 0., 0.]])

        result = space.lie_bracket(first_tan, second_tan, base_point)
        expected = gs.array([[
            [0., 0., 0.],
            [0., 0., -1.],
            [0., 1., 0.]]])

        self.assertAllClose(result, expected)

    def test_lie_bracket_vectorization(self):
        dim = 3
        space = self.so[dim]

        base_point = gs.array([gs.eye(dim), gs.eye(dim)])
        first_tan = gs.array([
            [[0., -1., 0.], [1., 0., 0.], [0., 0., 0.]],
            [[0., -1., 0.], [1., 0., 0.], [0., 0., 0.]],
        ])
        second_tan = gs.array([
            [[0., -1., 0.], [1., 0., 0.], [0., 0., 0.]],
            [[0., 0., -1.], [0., 0., 0.], [1., 0., 0.]]
        ])

        result = space.lie_bracket(first_tan, second_tan, base_point)
        expected = gs.array([
            gs.zeros((dim, dim)),
            gs.array([[0., 0., 0.], [0., 0., -1.], [0., 1., 0.]])
        ])

        self.assertAllClose(result, expected)

    def test_lie_bracket_at_non_identity(self):
        dim = 3
        space = self.so[dim]

        base_point = gs.array([
            [[-1., 0., 0.], [0., -1., 0.], [0., 0., 1.]]])
        first_tan = gs.matmul(
            base_point,
            gs.array([[0., -1., 0.], [1., 0., 0.], [0., 0., 0.]])
        )
        second_tan = gs.matmul(
            base_point,
            gs.array([[0., 0., -1.], [0., 0., 0.], [1., 0., 0.]])
        )

        result = space.lie_bracket(first_tan, second_tan, base_point)
        expected = gs.matmul(
            base_point,
            gs.array([[[0., 0., 0.], [0., 0., -1.], [0., 1., 0.]]]))

        self.assertAllClose(result, expected)<|MERGE_RESOLUTION|>--- conflicted
+++ resolved
@@ -312,11 +312,7 @@
 
             else:
                 angle = 0.345
-<<<<<<< HEAD
                 point = gs.array([
-=======
-                point = gs.array([[
->>>>>>> a21a794f
                     [gs.cos(angle), -gs.sin(angle)],
                     [gs.sin(angle), gs.cos(angle)]])
                 result = group.regularize(point)
