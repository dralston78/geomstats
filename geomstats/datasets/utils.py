--- conflicted
+++ resolved
@@ -321,19 +321,6 @@
 
 
 def load_cells():
-<<<<<<< HEAD
-    """Load data from data/cells/cells.txt.
-
-    Returns
-    -------
-    cells : list of 367 discrete 2D curves
-        Each curve represents the boundary of a cell, their lengths are
-        not necessarily equal.
-    cell_lines : array of 367 strings
-        List of the cell lines of each cell.
-    treatments : array of 367 strings
-        List of the treatments given to each cell.
-=======
     """Load cell data.
 
     This cell dataset contains cell boundaries of mouse osteosarcoma
@@ -352,7 +339,6 @@
         List of the cell lines of each cell (dlm8 or dunn).
     treatments : list of 650 strings
         List of the treatments given to each cell (control, cytd or jasp).
->>>>>>> 5dcd9d7b
     """
     with open(CELLS_PATH) as cells_file:
         cells = cells_file.read().split('\n\n')
@@ -364,13 +350,7 @@
             curve.append(coords)
         cells[i] = gs.array(curve)
     with open(CELL_LINES_PATH) as cell_lines_file:
-<<<<<<< HEAD
-        cell_lines = gs.array(cell_lines_file.read().split('\n'))
-    with open(CELL_TREATMENTS_PATH) as treatments_file:
-        treatments = gs.array(treatments_file.read().split('\n'))
-=======
         cell_lines = cell_lines_file.read().split('\n')
     with open(CELL_TREATMENTS_PATH) as treatments_file:
         treatments = treatments_file.read().split('\n')
->>>>>>> 5dcd9d7b
     return cells, cell_lines, treatments