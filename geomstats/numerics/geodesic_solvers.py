from abc import ABC, abstractmethod

import geomstats.backend as gs
from geomstats.numerics.bvp_solvers import ScipySolveBVP
from geomstats.numerics.ivp_solvers import GSIntegrator
from geomstats.numerics.optimizers import ScipyMinimize

# TODO: check uses of space.dim


class ExpSolver(ABC):
    @abstractmethod
    def exp(self, space, tangent_vec, base_point):
        pass

    @abstractmethod
    def geodesic_ivp(self, space, tangent_vec, base_point, t):
        pass


class ExpIVPSolver(ExpSolver):
    def __init__(self, integrator=None):
        if integrator is None:
            integrator = GSIntegrator()

        self.integrator = integrator

    def _solve(self, space, tangent_vec, base_point, t_eval=None):
        base_point = gs.broadcast_to(base_point, tangent_vec.shape)

        if self.integrator.state_is_raveled:
            initial_state = gs.hstack([base_point, tangent_vec])
        else:
            initial_state = gs.stack([base_point, tangent_vec])

        force = self._get_force(space)
        if t_eval is None:
            return self.integrator.integrate(force, initial_state)

        return self.integrator.integrate_t(force, initial_state, t_eval)

    def exp(self, space, tangent_vec, base_point):
        result = self._solve(space, tangent_vec, base_point)
        return self._simplify_exp_result(result, space)

    def geodesic_ivp(self, space, tangent_vec, base_point):
        base_point = gs.broadcast_to(base_point, tangent_vec.shape)

        def path(t):
            if not gs.is_array(t):
                t = gs.array([t])

            result = self._solve(space, tangent_vec, base_point, t_eval=t)
            return self._simplify_result_t(result, space)

        return path

    def _get_force(self, space):
        if self.integrator.state_is_raveled:
            force_ = lambda state, t: self._force_raveled_state(state, t, space=space)
        else:
            force_ = lambda state, t: self._force_unraveled_state(state, t, space=space)

        if self.integrator.tfirst:
            return lambda t, state: force_(state, t)

        return force_

    def _force_raveled_state(self, raveled_initial_state, _, space):
        # input: (n,)

        # assumes unvectorize
        state = gs.reshape(raveled_initial_state, (space.dim, space.dim))

        eq = space.metric.geodesic_equation(state, _)

        return gs.flatten(eq)

    def _force_unraveled_state(self, initial_state, _, space):
        return space.metric.geodesic_equation(initial_state, _)

    def _simplify_exp_result(self, result, space):
        y = result.get_last_y()

        if self.integrator.state_is_raveled:
            return y[..., : space.dim]

        return y[0]

    def _simplify_result_t(self, result, space):
        # assumes several t
        y = result.y

        if self.integrator.state_is_raveled:
            y = y[..., : space.dim]

            if gs.ndim(y) > 2:
                return gs.moveaxis(y, 0, 1)
            return y

        y = y[:, 0, :, ...]
        if gs.ndim(y) > 2:
            return gs.moveaxis(y, 1, 0)
        return y


class LogSolver(ABC):
    @abstractmethod
    def log(self, space, point, base_point):
        pass

    @abstractmethod
    def geodesic_bvp(self, space, point, base_point):
        pass


class _GeodesicBVPFromExpMixins:
    def _geodesic_bvp_single(self, space, t, tangent_vec, base_point):
        tangent_vec_ = gs.einsum("...,...i->...i", t, tangent_vec)
        return space.metric.exp(tangent_vec_, base_point)

    def geodesic_bvp(self, space, point, base_point):
        tangent_vec = self.log(space, point, base_point)
        is_batch = tangent_vec.ndim > space.point_ndim

        def path(t):
            if not gs.is_array(t):
                t = gs.array([t])

            if not is_batch:
                return self._geodesic_bvp_single(space, t, tangent_vec, base_point)

            return gs.stack(
                [
                    self._geodesic_bvp_single(space, t, tangent_vec_, base_point_)
                    for tangent_vec_, base_point_ in zip(tangent_vec, base_point)
                ]
            )

        return path


class _LogBatchMixins:
    @abstractmethod
    def _log_single(self, space, point, base_point):
        pass

    def log(self, space, point, base_point):
        # assumes inability to properly vectorize
        if point.ndim != base_point.ndim:
            point, base_point = gs.broadcast_arrays(point, base_point)

        is_batch = point.ndim > space.point_ndim
        if not is_batch:
            return self._log_single(space, point, base_point)

        return gs.stack(
            [
                self._log_single(space, point_, base_point_)
                for point_, base_point_ in zip(point, base_point)
            ]
        )


class LogShootingSolver:
    def __new__(cls, optimizer=None, initialization=None, flatten=True):
        if flatten:
            return _LogShootingSolverFlatten(
                optimizer=optimizer,
                initialization=initialization,
            )

        return _LogShootingSolverUnflatten(
            optimizer=optimizer,
            initialization=initialization,
        )


class _LogShootingSolverFlatten(_GeodesicBVPFromExpMixins, LogSolver):
    # TODO: add a (linear) initialization here?

    def __init__(self, optimizer=None, initialization=None):
        if optimizer is None:
            optimizer = ScipyMinimize(jac="autodiff")

        if initialization is None:
            initialization = self._default_initialization

        self.optimizer = optimizer
        self.initialization = initialization

    def _default_initialization(self, space, point, base_point):
        return gs.flatten(gs.random.rand(*base_point.shape))

    def _objective(self, velocity, space, point, base_point):
        velocity = gs.reshape(velocity, base_point.shape)
        delta = space.metric.exp(velocity, base_point) - point
        return gs.sum(delta**2)

    def log(self, space, point, base_point):
        if point.ndim != base_point.ndim:
            point, base_point = gs.broadcast_arrays(point, base_point)

        objective = lambda velocity: self._objective(velocity, space, point, base_point)
        init_tangent_vec = self.initialization(space, point, base_point)

        res = self.optimizer.optimize(objective, init_tangent_vec)

        tangent_vec = gs.reshape(res.x, base_point.shape)

        return tangent_vec


class _LogShootingSolverUnflatten(
    _LogBatchMixins, _GeodesicBVPFromExpMixins, LogSolver
):
    def __init__(self, optimizer=None, initialization=None):
        if optimizer is None:
            optimizer = ScipyMinimize(jac="autodiff")

        if initialization is None:
            initialization = self._default_initialization

        self.optimizer = optimizer
        self.initialization = initialization

    def _default_initialization(self, space, point, base_point):
        return gs.random.rand(*base_point.shape)

    def _objective(self, velocity, space, point, base_point):
        delta = space.metric.exp(velocity, base_point) - point
        return gs.sum(delta**2)

    def _log_single(self, space, point, base_point):
        objective = lambda velocity: self._objective(velocity, space, point, base_point)
        init_tangent_vec = self.initialization(space, point, base_point)

        res = self.optimizer.optimize(objective, init_tangent_vec)

        return res.x


class LogBVPSolver(_LogBatchMixins, LogSolver):
    def __init__(self, n_nodes=10, integrator=None, initialization=None):
        if integrator is None:
            integrator = ScipySolveBVP()

        if initialization is None:
            initialization = self._default_initialization

        self.n_nodes = n_nodes
        self.integrator = integrator
        self.initialization = initialization

        self.grid = self._create_grid()

    def _create_grid(self):
        return gs.linspace(0.0, 1.0, num=self.n_nodes)

    def _default_initialization(self, space, point, base_point):
        point_0, point_1 = base_point, point

        pos_init = gs.transpose(gs.linspace(point_0, point_1, self.n_nodes))

        vel_init = self.n_nodes * (pos_init[:, 1:] - pos_init[:, :-1])
        vel_init = gs.hstack([vel_init, vel_init[:, [-2]]])

        return gs.vstack([pos_init, vel_init])

    def boundary_condition(self, state_0, state_1, space, point_0, point_1):
        pos_0 = state_0[: space.dim]
        pos_1 = state_1[: space.dim]
        return gs.hstack((pos_0 - point_0, pos_1 - point_1))

    def bvp(self, _, raveled_state, space):
        # inputs: n (2*dim) , n_nodes
        # assumes unvectorized

        state = gs.moveaxis(gs.reshape(raveled_state, (2, space.dim, -1)), -2, -1)

        eq = space.metric.geodesic_equation(state, _)

        return gs.reshape(gs.moveaxis(eq, -2, -1), (2 * space.dim, -1))

    def _solve(self, space, point, base_point):
        bvp = lambda t, state: self.bvp(t, state, space)
        bc = lambda state_0, state_1: self.boundary_condition(
            state_0, state_1, space, base_point, point
        )

        y = self.initialization(space, point, base_point)

        return self.integrator.integrate(bvp, bc, self.grid, y)

    def _log_single(self, space, point, base_point):
        res = self._solve(space, point, base_point)
        return self._simplify_log_result(res, space)

    def geodesic_bvp(self, space, point, base_point):
        # TODO: add to docstrings: 0 <= t <= 1

        if point.ndim != base_point.ndim:
            point, base_point = gs.broadcast_arrays(point, base_point)

        is_batch = point.ndim > space.point_ndim
        if not is_batch:
            result = self._solve(space, point, base_point)
        else:
            results = [
                self._solve(space, point_, base_point_)
                for point_, base_point_ in zip(point, base_point)
            ]

        def path(t):
            if not gs.is_array(t):
                t = gs.array([t])

            if not is_batch:
                return self._simplify_result_t(result.sol(t), space)

            return gs.array(
                [self._simplify_result_t(result.sol(t), space) for result in results]
            )

        return path

    def _simplify_log_result(self, result, space):
        _, tangent_vec = gs.reshape(gs.transpose(result.y)[0], (2, space.dim))
        return tangent_vec
<<<<<<< HEAD
    
    

class LogPolynomialSolver(_LogBatchMixins, LogSolver):

    def __init__(self, n_nodes=201, degree=5, optimizer=None, initialization=None):
        if optimizer is None:
            optimizer = ScipyMinimize()

        if initialization is None:
            initialization = self._default_initialization
        
        self.n_nodes = n_nodes
        self.degree  = degree
        self.initialization = initialization
        self.optimizer = optimizer
    
    def _default_initialization(self, space, point, base_point, param, t=None):
        last_coef = point - base_point - gs.sum(param, axis=0)
        coef = gs.vstack((base_point, param, last_coef))

        t = gs.linspace(0.0, 1.0, self.n_nodes) if t is None else t

        t_x = gs.stack([t**i for i in range(self.degree + 1)])
        x = gs.einsum("ij,ik->kj", coef, t_x)

        t_y = gs.stack([i * t ** (i - 1) for i in range(1, self.degree + 1)])
        y = gs.einsum("ij,ik->kj", coef[1:], t_y)

        return x, y
    
    def _cost_fun(self, param, space, point, base_point):
        """Compute the energy of the polynomial curve defined by param."""

        x, y = self.initialization(space, point, base_point, param)
        if x.min() < 0:
            return np.inf, np.inf, x, np.nan

        velocity_sqnorm = space.metric.squared_norm(vector=y, base_point=x)
        energy = gs.sum(velocity_sqnorm) / self.n_nodes
        return energy, x, y
    
    def _cost_jacobian(self, param, space, point, base_point):
        """Compute the jacobian of the cost function at polynomial curve."""

        t = gs.linspace(0.0, 1.0, self.n_nodes)
        x, y = self.initialization(space, point, base_point, param, t=t)
        
        fac1 = gs.stack(
            [
                k * t ** (k - 1) - self.degree * t ** (self.degree - 1)
                for k in range(1, self.degree)
            ]
        )
        fac2 = gs.stack([t**k - t**self.degree for k in range(1, self.degree)])
        fac3 = (y * gs.polygamma(1, x)).T - gs.sum(
            y, 1
        ) * gs.polygamma(1, gs.sum(x, 1))
        fac4 = (y**2 * gs.polygamma(2, x)).T - gs.sum(
            y, 1
        ) ** 2 * gs.polygamma(2, gs.sum(x, 1))

        cost_jac = (
            2 * gs.einsum("ij,kj->ik", fac1, fac3)
            + gs.einsum("ij,kj->ik", fac2, fac4)
        ) / self.n_nodes
        return gs.reshape(gs.transpose(cost_jac), (space.dim * (self.degree - 1),))

    def _f2minimize(self, x, space, point, base_point):
        """Compute function to minimize."""
        param = gs.transpose(gs.reshape(x,(space.dim, self.degree - 1)))
        return self._cost_fun(param, space, point, base_point)[0]

    def _jacobian(self, x, space, point, base_point):
        """Compute jacobian of the function to minimize."""
        param = gs.transpose(gs.reshape(gs.from_numpy(x),(space.dim, self.degree - 1)))
        return self._cost_jacobian(param, space, point, base_point)
    
    def _solve(
        self,
        space,
        point,
        base_point,
        jac_on=True,
    ):
        
        x0 = gs.ones(space.dim * (self.degree - 1))
        jac = self._jacobian if jac_on else None
        sol = self.optimizer.optimize(self._f2minimize, x0, jac=jac, args=(space, point, base_point))
        opt_param = gs.transpose(gs.reshape(sol.x,(space.dim, self.degree - 1)))
        _, x, y = self._cost_fun(opt_param, space, point, base_point)

        return x, y
    
    def _log_single(self, space, point, base_point):
        _, y = self._solve(space, point, base_point)
        return y[0]
    
    def _simplify_result_t(self, x, t):
        """Get point at t using interpolation"""
        n_segments = x.shape[0]-1
        points_at_t = []
        for t_ in t:
            i1 = int(t_*(n_segments))
            t1 = i1/n_segments
            if i1 == n_segments:
                points_at_t.append(x[i1])
                continue
            i2 = i1+1
            t2 = i2/n_segments
            points_at_t.append(x[i1] + (t_-t1)*(x[i2]-x[i1])/(t2-t1))
        return gs.stack(points_at_t)

    def geodesic_bvp(self, space, point, base_point):
        # TODO: add to docstrings: 0 <= t <= 1

        if point.ndim != base_point.ndim:
            point, base_point = gs.broadcast_arrays(point, base_point)

        is_batch = point.ndim > space.point_ndim
        if not is_batch:
            result = self._solve(space, point, base_point)[0]
        else:
            results = [
                self._solve(space, point_, base_point_)[0]
                for point_, base_point_ in zip(point, base_point)
            ]

        def path(t):
            if not is_batch:
                return self._simplify_result_t(result, t)

            return gs.array(
                [self._simplify_result_t(result, t) for result in results]
            )

        return path
    
=======

    def _simplify_result_t(self, result, space):
        return gs.transpose(result[:2, :])


# class LogPolynomialSolver(LogSolver):
# use minimize in optimize
>>>>>>> 06a6902b
<|MERGE_RESOLUTION|>--- conflicted
+++ resolved
@@ -327,7 +327,6 @@
     def _simplify_log_result(self, result, space):
         _, tangent_vec = gs.reshape(gs.transpose(result.y)[0], (2, space.dim))
         return tangent_vec
-<<<<<<< HEAD
     
     
 
@@ -465,13 +464,4 @@
             )
 
         return path
-    
-=======
-
-    def _simplify_result_t(self, result, space):
-        return gs.transpose(result[:2, :])
-
-
-# class LogPolynomialSolver(LogSolver):
-# use minimize in optimize
->>>>>>> 06a6902b
+    