--- conflicted
+++ resolved
@@ -112,10 +112,6 @@
         rotation_mat, _ = gs.linalg.qr(random_mat)
         return rotation_mat
 
-<<<<<<< HEAD
-    @geomstats.vectorization.decorator(['else', 'vector'])
-=======
->>>>>>> 544debcf
     def skew_matrix_from_vector(self, vec):
         """Get the skew-symmetric matrix derived from the vector.
 
@@ -131,19 +127,6 @@
         skew_mat : array-like, shape=[..., n, n]
             Skew-symmetric matrix.
         """
-<<<<<<< HEAD
-        n_vecs, vec_dim = gs.shape(vec)
-
-        mat_dim = gs.cast(
-            ((1. + gs.sqrt(1. + 8. * vec_dim)) / 2.), gs.int32)
-        skew_mat = gs.zeros((n_vecs,) + (self.n,) * 2)
-        upper_triangle_indices = gs.triu_indices(mat_dim, k=1)
-
-        for i in range(n_vecs):
-            skew_mat[i][upper_triangle_indices] = vec[i]
-            skew_mat[i] = skew_mat[i] - gs.transpose(skew_mat[i])
-        return skew_mat
-=======
         return self.lie_algebra.matrix_representation(vec)
 
     def vector_from_skew_matrix(self, skew_mat):
@@ -163,7 +146,6 @@
             Vector.
         """
         return SkewSymmetricMatrices(self.n).basis_representation(skew_mat)
->>>>>>> 544debcf
 
 
 class _SpecialOrthogonalVectors(LieGroup):
@@ -250,11 +232,7 @@
         diag = gs.concatenate((gs.ones(self.n - 1), -gs.ones(1)), axis=0)
         diag = gs.to_ndarray(diag, to_ndim=2)
         diag = gs.to_ndarray(
-<<<<<<< HEAD
-            algebra_utils.from_vector_to_diagonal_matrix(diag),
-=======
             utils.from_vector_to_diagonal_matrix(diag),
->>>>>>> 544debcf
             to_ndim=3) + self.epsilon
         new_mat_diag_s = gs.tile(diag, [n_mats, 1, 1])
 
@@ -292,12 +270,6 @@
         ----------
         tangent_vec : array-like, shape=[..., dimension]
             Tangent vector at base point.
-<<<<<<< HEAD
-        point_type : str, {'vector', 'matrix'}
-            Point type.
-            Optional, default: self.default_point_type.
-=======
->>>>>>> 544debcf
 
         Returns
         -------
@@ -327,8 +299,6 @@
         """
         return self.regularize(point)
 
-<<<<<<< HEAD
-=======
     def skew_matrix_from_vector(self, vec):
         """Get the skew-symmetric matrix derived from the vector.
 
@@ -365,7 +335,6 @@
         """
         return SkewSymmetricMatrices(self.n).basis_representation(skew_mat)
 
->>>>>>> 544debcf
 
 class _SpecialOrthogonal2Vectors(_SpecialOrthogonalVectors):
     """Class for the special orthogonal group SO(2) in vector representation.
@@ -458,68 +427,6 @@
         """
         return self.regularize_tangent_vec_at_identity(tangent_vec)
 
-<<<<<<< HEAD
-    @geomstats.vectorization.decorator(['else', 'vector'])
-    def skew_matrix_from_vector(self, vec):
-        """Get the skew-symmetric matrix derived from the vector.
-
-        In 3D, compute the skew-symmetric matrix,known as the cross-product of
-        a vector, associated to the vector `vec`.
-
-        In nD, fill a skew-symmetric matrix with the values of the vector.
-
-        Parameters
-        ----------
-        vec : array-like, shape=[..., dim]
-            Vector.
-
-        Returns
-        -------
-        skew_mat : array-like, shape=[..., n, n]
-            Skew-symmetric matrix.
-        """
-        n_vecs, _ = gs.shape(vec)
-
-        vec = gs.tile(vec, [1, self.n])
-        vec = gs.reshape(vec, (n_vecs, self.n))
-
-        id_skew = gs.array(
-            gs.tile([[[0., 1.], [-1., 0.]]], (n_vecs, 1, 1)))
-        skew_mat = gs.einsum(
-            '...ij,...i->...ij', gs.cast(id_skew, gs.float32), vec)
-
-        return skew_mat
-
-    @geomstats.vectorization.decorator(['else', 'matrix', 'output_point'])
-    def vector_from_skew_matrix(self, skew_mat):
-        """Derive a vector from the skew-symmetric matrix.
-
-        In 3D, compute the vector defining the cross product
-        associated to the skew-symmetric matrix skew mat.
-
-        Parameters
-        ----------
-        skew_mat : array-like, shape=[..., n, n]
-            Skew-symmetric matrix.
-
-        Returns
-        -------
-        vec : array-like, shape=[..., dim]
-            Vector.
-        """
-        n_skew_mats, _, _ = skew_mat.shape
-
-        vec_dim = self.dim
-        vec = gs.zeros((n_skew_mats, vec_dim))
-
-        vec = skew_mat[:, 0, 1]
-        vec = gs.expand_dims(vec, axis=1)
-
-        return vec
-
-    @geomstats.vectorization.decorator(['else', 'matrix', 'output_point'])
-=======
->>>>>>> 544debcf
     def rotation_vector_from_matrix(self, rot_mat):
         r"""Convert rotation matrix (in 2D) to rotation vector (axis-angle).
 
@@ -535,18 +442,9 @@
         regularized_rot_vec : array-like, shape=[..., 1]
             Rotation vector.
         """
-<<<<<<< HEAD
-        rot_vec = gs.arctan2(rot_mat[:, 1, 0], rot_mat[:, 0, 0])
-        n_states = rot_vec.shape[0]
-        rot_vec = gs.reshape(rot_vec, (n_states, 1))
-        return self.regularize(rot_vec)
-
-    @geomstats.vectorization.decorator(['else', 'vector'])
-=======
         rot_vec = gs.arctan2(rot_mat[..., 1, 0], rot_mat[..., 0, 0])
         return self.regularize(rot_vec[..., None])
 
->>>>>>> 544debcf
     def matrix_from_rotation_vector(self, rot_vec):
         """Convert rotation vector to rotation matrix.
 
@@ -561,21 +459,11 @@
             Rotation matrix.
         """
         rot_vec = self.regularize(rot_vec)
-<<<<<<< HEAD
-        n_samples = rot_vec.shape[0]
-
-        cos_term = gs.to_ndarray(gs.cos(rot_vec), to_ndim=3, axis=2)
-        cos_matrix = cos_term * gs.array([gs.eye(2)] * n_samples)
-        sin_term = gs.to_ndarray(gs.sin(rot_vec), to_ndim=3, axis=2)
-        sin_matrix = -sin_term * self.skew_matrix_from_vector(
-            gs.array([[1]] * n_samples))
-=======
 
         cos_term = gs.cos(rot_vec)
         cos_matrix = gs.einsum('...l,ij->...ij', cos_term, gs.eye(2))
         sin_term = gs.sin(rot_vec)
         sin_matrix = self.skew_matrix_from_vector(sin_term)
->>>>>>> 544debcf
         return cos_matrix + sin_matrix
 
     def compose(self, point_a, point_b):
@@ -830,101 +718,6 @@
 
         return regularized_tangent_vec
 
-<<<<<<< HEAD
-    @geomstats.vectorization.decorator(['else', 'vector'])
-    def skew_matrix_from_vector(self, vec):
-        """Get the skew-symmetric matrix derived from the vector.
-
-        In 3D, compute the skew-symmetric matrix,known as the cross-product of
-        a vector, associated to the vector `vec`.
-
-        In nD, fill a skew-symmetric matrix with the values of the vector.
-
-        Parameters
-        ----------
-        vec : array-like, shape=[..., dim]
-            Vector.
-
-        Returns
-        -------
-        skew_mat : array-like, shape=[..., n, n]
-            Skew-symmetric matrix.
-        """
-        n_vecs, _ = gs.shape(vec)
-
-        levi_civita_symbol = gs.tile([[
-            [[0., 0., 0.],
-             [0., 0., 1.],
-             [0., -1., 0.]],
-            [[0., 0., -1.],
-             [0., 0., 0.],
-             [1., 0., 0.]],
-            [[0., 1., 0.],
-             [-1., 0., 0.],
-             [0., 0., 0.]]
-        ]], (n_vecs, 1, 1, 1))
-
-        levi_civita_symbol = gs.array(levi_civita_symbol)
-        levi_civita_symbol += self.epsilon
-
-        # This avoids dividing by 0.
-        basis_vec_1 = gs.array(
-            gs.tile([[1., 0., 0.]], (n_vecs, 1))) + self.epsilon
-        basis_vec_2 = gs.array(
-            gs.tile([[0., 1., 0.]], (n_vecs, 1))) + self.epsilon
-        basis_vec_3 = gs.array(
-            gs.tile([[0., 0., 1.]], (n_vecs, 1))) + self.epsilon
-
-        cross_prod_1 = gs.einsum(
-            'nijk,ni,nj->nk',
-            levi_civita_symbol,
-            basis_vec_1,
-            vec)
-        cross_prod_2 = gs.einsum(
-            'nijk,ni,nj->nk',
-            levi_civita_symbol,
-            basis_vec_2,
-            vec)
-        cross_prod_3 = gs.einsum(
-            'nijk,ni,nj->nk',
-            levi_civita_symbol,
-            basis_vec_3,
-            vec)
-
-        cross_prod_1 = gs.to_ndarray(cross_prod_1, to_ndim=3, axis=1)
-        cross_prod_2 = gs.to_ndarray(cross_prod_2, to_ndim=3, axis=1)
-        cross_prod_3 = gs.to_ndarray(cross_prod_3, to_ndim=3, axis=1)
-        skew_mat = gs.concatenate(
-            [cross_prod_1, cross_prod_2, cross_prod_3], axis=1)
-        return skew_mat
-
-    @staticmethod
-    @geomstats.vectorization.decorator(['matrix', 'output_point'])
-    def vector_from_skew_matrix(skew_mat):
-        """Derive a vector from the skew-symmetric matrix.
-
-        In 3D, compute the vector defining the cross product
-        associated to the skew-symmetric matrix skew mat.
-
-        Parameters
-        ----------
-        skew_mat : array-like, shape=[..., n, n]
-            Skew-symmetric matrix.
-
-        Returns
-        -------
-        vec : array-like, shape=[..., dim]
-            Vector.
-        """
-        vec_1 = gs.to_ndarray(skew_mat[:, 2, 1], to_ndim=2, axis=1)
-        vec_2 = gs.to_ndarray(skew_mat[:, 0, 2], to_ndim=2, axis=1)
-        vec_3 = gs.to_ndarray(skew_mat[:, 1, 0], to_ndim=2, axis=1)
-        vec = gs.concatenate([vec_1, vec_2, vec_3], axis=1)
-
-        return vec
-
-=======
->>>>>>> 544debcf
     @geomstats.vectorization.decorator(['else', 'matrix', 'output_point'])
     def rotation_vector_from_matrix(self, rot_mat):
         r"""Convert rotation matrix (in 3D) to rotation vector (axis-angle).
