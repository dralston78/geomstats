"""Module providing an implementation of MatrixLieAlgebras.

There are two main forms of representation for elements of a MatrixLieAlgebra
implemented here. The first one is as a matrix, as elements of R^(n x n).
The second is by choosing a base and remembering the coefficients of an element
in that base. This base will be provided in child classes
(e.g. SkewSymmetricMatrices).
"""
import geomstats.backend as gs
import geomstats.errors
from geomstats.geometry.matrices import Matrices
from ._bch_coefficients import BCH_COEFFICIENTS


class MatrixLieAlgebra:
    """Class implementing matrix Lie algebra related functions.

    Parameters
    ----------
    dim : int
        Dimension of the Lie algebra as a real vector space.
    n : int
        Amount of rows and columns in the matrix representation of the
        Lie algebra.
    """

    def __init__(self, dim, n):
        geomstats.errors.check_integer(dim, 'dim')
        geomstats.errors.check_integer(n, 'n')
        self.dim = dim
        self.n = n
        self.basis = None

    @staticmethod
    def lie_bracket(matrix_a, matrix_b):
        """Compute the Lie_bracket (commutator) of two matrices.

        Notice that inputs have to be given in matrix form, no conversion
        between basis and matrix representation is attempted.

        Parameters
        ----------
        matrix_a : array-like, shape=[..., n, n]
            Matrix.
        matrix_b : array-like, shape=[..., n, n]
            Matrix.

        Returns
        -------
        bracket : shape=[..., n, n]
            Lie bracket.
        """
        return gs.matmul(matrix_a, matrix_b) - gs.matmul(matrix_b, matrix_a)

    def baker_campbell_hausdorff(self, matrix_a, matrix_b, order=2):
        """Calculate the Baker-Campbell-Hausdorff approximation of given order.

        The implementation is based on [CM2009a]_ with the pre-computed
        constants taken from [CM2009b]_. Our coefficients are truncated to
        enable us to calculate BCH up to order 15.

        This represents Z = log(exp(X)exp(Y)) as an infinite linear combination
        of the form Z = sum z_i e_i where z_i are rational numbers and e_i are
        iterated Lie brackets starting with e_1 = X, e_2 = Y, each e_i is given
        by some i',i'': e_i = [e_i', e_i''].

        Parameters
        ----------
        matrix_a, matrix_b : array-like, shape=[..., n, n]
            Matrices.
        order : int
            The order to which the approximation is calculated. Note that this
            is NOT the same as using only e_i with i < order.
            Optional, default 2.

        References
        ----------
        .. [CM2009a] F. Casas and A. Murua. An efficient algorithm for
           computing the Baker–Campbell–Hausdorff series and some of its
           applications. Journal of Mathematical Physics 50, 2009
        .. [CM2009b] http://www.ehu.eus/ccwmuura/research/bchHall20.dat
        """
        if order > 15:
            raise NotImplementedError("BCH is not implemented for order > 15.")

        number_of_hom_degree = gs.array(
            [2, 1, 2, 3, 6, 9, 18, 30, 56, 99, 186, 335, 630, 1161, 2182])
        n_terms = gs.sum(number_of_hom_degree[:order])

        el = [matrix_a, matrix_b]
        result = matrix_a + matrix_b

        for i in gs.arange(2, n_terms):
            i_p = BCH_COEFFICIENTS[i, 1] - 1
            i_pp = BCH_COEFFICIENTS[i, 2] - 1

            el.append(self.lie_bracket(el[i_p], el[i_pp]))
            result += (float(BCH_COEFFICIENTS[i, 3]) /
                       float(BCH_COEFFICIENTS[i, 4]) *
                       el[i])
        return result

    def basis_representation(self, matrix_representation):
        """Compute the coefficients of matrices in the given basis.

        Parameters
        ----------
        matrix_representation : array-like, shape=[..., n, n]
            Matrix.

        Returns
        -------
        basis_representation : array-like, shape=[..., dim]
            Coefficients in the basis.
        """
        raise NotImplementedError("basis_representation not implemented.")

    def matrix_representation(self, basis_representation):
        """Compute the matrix representation for the given basis coefficients.

        Sums the basis elements according to the coefficents given in
        basis_representation.

        Parameters
        ----------
        basis_representation : array-like, shape=[..., dim]
            Coefficients in the basis.

        Returns
        -------
        matrix_representation : array-like, shape=[..., n, n]
            Matrix.
        """
        if self.basis is None:
            raise NotImplementedError("basis not implemented")

        return gs.einsum("...i,ijk ->...jk", basis_representation, self.basis)

<<<<<<< HEAD
    def reshape_metric_matrix(self, metric_matrix):
        """Reshape diagonal metric matrix to a matrix of size n.

        Reshape a diagonal metric matrix of size `dim x dim` into a
        matrix of size `n x n` where :math: `n` is the size of matrices
        representing the Lie algebra. The coefficients in the output matrix
        correspond to the basis matrices of this space.
        This useful to compute a matrix inner product.

        Parameters
        ----------
        metric_matrix : array-like, shape=[dim, dim]
            Diagonal metric matrix.

        Returns
        -------
        symmetric_matrix : array-like, shape=[n, n]
            Symmetric matrix.
        """
        if Matrices.is_diagonal(metric_matrix):
            metric_coeffs = gs.diagonal(metric_matrix)
            metric_mat = gs.abs(
                self.matrix_representation(metric_coeffs))
            return metric_mat
        raise ValueError('This is only possible for a diagonal matrix')

    def orthonormal_basis(self, metric_matrix):
        """Orthonormalize the basis with respect to the given metric.
=======
    def projection(self, mat):
        """Project a matrix to the Lie Algebra.
>>>>>>> ff602c03

        This corresponds only to a renormalization.

        Parameters
        ----------
        mat : array-like, shape=[..., n, n]
            Matrix.

        Returns
        -------
<<<<<<< HEAD
        basis : array-like, shape=[dim, n, n]
            Orthonormal basis.
        """
        metric_matrix = self.reshape_metric_matrix(metric_matrix)
        norms = gs.sum(
            metric_matrix * self.basis * self.basis, (-2, -1))

        return gs.einsum('i, ikl->ikl', 1. / gs.sqrt(norms), self.basis)

    def projection(self, mat):
        """Project a matrix to the Lie Algebra.

        Parameters
        ----------
        mat : array-like, shape=[..., n, n]
            Matrix.

        Returns
        -------
        projected : array-like, shape=[..., n, n]
            Matrix belonging to Lie Algebra.
        """
=======
        projected : array-like, shape=[..., n, n]
            Matrix belonging to Lie Algebra.
        """
>>>>>>> ff602c03
        raise NotImplementedError('Projection to Lie Algebra is not '
                                  'implemented.')<|MERGE_RESOLUTION|>--- conflicted
+++ resolved
@@ -8,7 +8,6 @@
 """
 import geomstats.backend as gs
 import geomstats.errors
-from geomstats.geometry.matrices import Matrices
 from ._bch_coefficients import BCH_COEFFICIENTS
 
 
@@ -136,59 +135,6 @@
 
         return gs.einsum("...i,ijk ->...jk", basis_representation, self.basis)
 
-<<<<<<< HEAD
-    def reshape_metric_matrix(self, metric_matrix):
-        """Reshape diagonal metric matrix to a matrix of size n.
-
-        Reshape a diagonal metric matrix of size `dim x dim` into a
-        matrix of size `n x n` where :math: `n` is the size of matrices
-        representing the Lie algebra. The coefficients in the output matrix
-        correspond to the basis matrices of this space.
-        This useful to compute a matrix inner product.
-
-        Parameters
-        ----------
-        metric_matrix : array-like, shape=[dim, dim]
-            Diagonal metric matrix.
-
-        Returns
-        -------
-        symmetric_matrix : array-like, shape=[n, n]
-            Symmetric matrix.
-        """
-        if Matrices.is_diagonal(metric_matrix):
-            metric_coeffs = gs.diagonal(metric_matrix)
-            metric_mat = gs.abs(
-                self.matrix_representation(metric_coeffs))
-            return metric_mat
-        raise ValueError('This is only possible for a diagonal matrix')
-
-    def orthonormal_basis(self, metric_matrix):
-        """Orthonormalize the basis with respect to the given metric.
-=======
-    def projection(self, mat):
-        """Project a matrix to the Lie Algebra.
->>>>>>> ff602c03
-
-        This corresponds only to a renormalization.
-
-        Parameters
-        ----------
-        mat : array-like, shape=[..., n, n]
-            Matrix.
-
-        Returns
-        -------
-<<<<<<< HEAD
-        basis : array-like, shape=[dim, n, n]
-            Orthonormal basis.
-        """
-        metric_matrix = self.reshape_metric_matrix(metric_matrix)
-        norms = gs.sum(
-            metric_matrix * self.basis * self.basis, (-2, -1))
-
-        return gs.einsum('i, ikl->ikl', 1. / gs.sqrt(norms), self.basis)
-
     def projection(self, mat):
         """Project a matrix to the Lie Algebra.
 
@@ -202,10 +148,5 @@
         projected : array-like, shape=[..., n, n]
             Matrix belonging to Lie Algebra.
         """
-=======
-        projected : array-like, shape=[..., n, n]
-            Matrix belonging to Lie Algebra.
-        """
->>>>>>> ff602c03
         raise NotImplementedError('Projection to Lie Algebra is not '
                                   'implemented.')