"""Riemannian and pseudo-Riemannian metrics.

Lead author: Nina Miolane.
"""
from abc import ABC

import joblib

import geomstats.backend as gs
import geomstats.geometry as geometry
from geomstats.geometry.connection import Connection
from geomstats.vectorization import check_is_batch

EPSILON = 1e-4


class RiemannianMetric(Connection, ABC):
    """Class for Riemannian and pseudo-Riemannian metrics.

    The associated Levi-Civita connection on the tangent bundle.
    """

    def __init__(self, space, signature=None):
        super().__init__(space=space)
        if signature is None:
            signature = (space.dim, 0)
        self.signature = signature

    def __mul__(self, scalar):
        """Multiply the metric by a scalar.

        This method multiplies the (0,2) metric tensor by a scalar. Note that this does
        not scale distances by the scalar. That would require multiplication by the
        square of the scalar.

        Parameters
        ----------
        scalar : float
            The number by which to multiply the metric.

        Returns
        -------
        metric : ScalarProductMetric
            The metric multiplied by the scalar
        """
        from geomstats.geometry.scalar_product_metric import ScalarProductMetric

        if not isinstance(scalar, float):
            return NotImplemented
        return ScalarProductMetric(self, scalar)

    def __rmul__(self, scalar):
        """Multiply the metric by a scalar.

        This method multiplies the (0,2) metric tensor by a scalar. Note that this does
        not scale distances by the scalar. That would require multiplication by the
        square of the scalar.

        Parameters
        ----------
        scalar : float
            The number by which to multiply the metric.

        Returns
        -------
        metric : ScalarProductMetric
            The metric multiplied by the scalar.
        """
        return self * scalar

    def metric_matrix(self, base_point=None):
        """Metric matrix at the tangent space at a base point.

        Parameters
        ----------
        base_point : array-like, shape=[..., dim]
            Base point.
            Optional, default: None.

        Returns
        -------
        mat : array-like, shape=[..., dim, dim]
            Inner-product matrix.
        """
        raise NotImplementedError(
            "The computation of the metric matrix is not implemented."
        )

    def cometric_matrix(self, base_point=None):
        """Inner co-product matrix at the cotangent space at a base point.

        This represents the cometric matrix, i.e. the inverse of the
        metric matrix.

        Parameters
        ----------
        base_point : array-like, shape=[..., dim]
            Base point.
            Optional, default: None.

        Returns
        -------
        cometric_matrix : array-like, shape=[..., dim, dim]
            Inverse of inner-product matrix.
        """
        metric_matrix = self.metric_matrix(base_point)
        return gs.linalg.inv(metric_matrix)

    def inner_product_derivative_matrix(self, base_point=None):
        r"""Compute derivative of the inner prod matrix at base point.

        Writing :math:`g_{ij}` the inner-product matrix at base point,
        this computes :math:`mat_{ijk} = \partial_k g_{ij}`, where the
        index k of the derivation is put last.

        Parameters
        ----------
        base_point : array-like, shape=[..., dim]
            Base point.
            Optional, default: None.

        Returns
        -------
        metric_derivative : array-like, shape=[..., dim, dim, dim]
            Derivative of the inner-product matrix, where the index
            k of the derivation is last: math:`mat_{ijk} = \partial_k g_{ij}`.
        """
        return gs.autodiff.jacobian_vec(self.metric_matrix)(base_point)

    def christoffels(self, base_point):
        r"""Compute Christoffel symbols of the Levi-Civita connection.

        The Koszul formula defining the Levi-Civita connection gives the
        expression of the Christoffel symbols with respect to the metric:
        :math:`\Gamma^k_{ij}(p) = \frac{1}{2} g^{lk}(
        \partial_i g_{jl} + \partial_j g_{li} - \partial_l g_{ij})`,
        where:

        - :math:`p` represents the base point, and
        - :math:`g` represents the Riemannian metric tensor.

        Note that the function computing the derivative of the metric matrix
        puts the index of the derivation last.

        Parameters
        ----------
        base_point: array-like, shape=[..., dim]
            Base point.

        Returns
        -------
        christoffels: array-like, shape=[..., dim, dim, dim]
            Christoffel symbols, where the contravariant index is first.
        """
        cometric_mat_at_point = self.cometric_matrix(base_point)
        metric_derivative_at_point = self.inner_product_derivative_matrix(base_point)

        term_1 = gs.einsum(
            "...lk,...jli->...kij", cometric_mat_at_point, metric_derivative_at_point
        )
        term_2 = gs.einsum(
            "...lk,...lij->...kij", cometric_mat_at_point, metric_derivative_at_point
        )
        term_3 = -gs.einsum(
            "...lk,...ijl->...kij", cometric_mat_at_point, metric_derivative_at_point
        )

        return 0.5 * (term_1 + term_2 + term_3)

    def inner_product(self, tangent_vec_a, tangent_vec_b, base_point):
        """Inner product between two tangent vectors at a base point.

        Parameters
        ----------
        tangent_vec_a: array-like, shape=[..., dim]
            Tangent vector at base point.
        tangent_vec_b: array-like, shape=[..., dim]
            Tangent vector at base point.
        base_point: array-like, shape=[..., dim]
            Base point.
            Optional, default: None.

        Returns
        -------
        inner_product : array-like, shape=[...,]
            Inner-product.
        """
        inner_prod_mat = self.metric_matrix(base_point)
        aux = gs.einsum("...j,...jk->...k", tangent_vec_a, inner_prod_mat)
        return gs.dot(aux, tangent_vec_b)

    def inner_coproduct(self, cotangent_vec_a, cotangent_vec_b, base_point):
        """Compute inner coproduct between two cotangent vectors at base point.

        This is the inner product associated to the cometric matrix.

        Parameters
        ----------
        cotangent_vec_a : array-like, shape=[..., dim]
            Cotangent vector at `base_point`.
        cotangent_vet_b : array-like, shape=[..., dim]
            Cotangent vector at `base_point`.
        base_point : array-like, shape=[..., dim]
            Point on the manifold.

        Returns
        -------
        inner_coproduct : float
            Inner coproduct between the two cotangent vectors.
        """
        vector_2 = gs.einsum(
            "...ij,...j->...i", self.cometric_matrix(base_point), cotangent_vec_b
        )
        return gs.dot(cotangent_vec_a, vector_2)

    def hamiltonian(self, state):
        r"""Compute the hamiltonian energy associated to the cometric.

        The Hamiltonian at state :math:`(q, p)` is defined by

        .. math::
            H(q, p) = \frac{1}{2} <p, p>_q

        where :math:`<\cdot, \cdot>_q` is the cometric at :math:`q`.

        Parameters
        ----------
        state : tuple of arrays
            Position and momentum variables. The position is a point on the
            manifold, while the momentum is cotangent vector.

        Returns
        -------
        energy : float
            Hamiltonian energy at `state`.
        """
        position, momentum = state
        return 1.0 / 2 * self.inner_coproduct(momentum, momentum, position)

    def squared_norm(self, vector, base_point=None):
        """Compute the square of the norm of a vector.

        Squared norm of a vector associated to the inner product
        at the tangent space at a base point.

        Parameters
        ----------
        vector : array-like, shape=[..., dim]
            Vector.
        base_point : array-like, shape=[..., dim]
            Base point.
            Optional, default: None.

        Returns
        -------
        sq_norm : array-like, shape=[...,]
            Squared norm.
        """
        return self.inner_product(vector, vector, base_point)

    def norm(self, vector, base_point=None):
        """Compute norm of a vector.

        Norm of a vector associated to the inner product
        at the tangent space at a base point.

        Note: This only works for positive-definite
        Riemannian metrics and inner products.

        Parameters
        ----------
        vector : array-like, shape=[..., dim]
            Vector.
        base_point : array-like, shape=[..., dim]
            Base point.
            Optional, default: None.

        Returns
        -------
        norm : array-like, shape=[...,]
            Norm.
        """
        sq_norm = self.squared_norm(vector, base_point)
        return gs.sqrt(sq_norm)

    def normalize(self, vector, base_point):
        """Normalize tangent vector at a given point.

        Parameters
        ----------
        vector : array-like, shape=[..., dim]
            Tangent vector at base_point.
        base_point : array-like, shape=[..., dim]
            Point.

        Returns
        -------
        normalized_vector : array-like, shape=[..., dim]
            Unit tangent vector at base_point.
        """
        norm = self.norm(vector, base_point)

        norm = gs.where(norm < gs.atol, gs.ones(norm.shape), norm)
        indices = "ijk"[: self._space.point_ndim]
        return gs.einsum(f"...{indices},...->...{indices}", vector, 1 / norm)

    def random_unit_tangent_vec(self, base_point, n_vectors=1):
        """Generate a random unit tangent vector at a given point.

        Parameters
        ----------
        base_point : array-like, shape=[..., dim]
            Point.
        n_vectors : float
            Number of vectors to be generated at base_point.
            For vectorization purposes n_vectors can be greater than 1 iff
            base_point consists of a single point.

        Returns
        -------
        normalized_vector : array-like, shape=[..., n_vectors, dim]
            Random unit tangent vector at base_point.
        """
        is_batch = check_is_batch(self._space, base_point)
        if is_batch and n_vectors > 1:
            raise ValueError(
                "Several tangent vectors is only applicable to a single base point."
            )
        point_shape = self._space.shape
        vec_shape = (n_vectors, *point_shape) if n_vectors > 1 else point_shape
        random_vector = gs.random.rand(*vec_shape)
        return self.normalize(random_vector, base_point)

    def squared_dist(self, point_a, point_b, **kwargs):
        """Squared geodesic distance between two points.

        Parameters
        ----------
        point_a : array-like, shape=[..., dim]
            Point.
        point_b : array-like, shape=[..., dim]
            Point.

        Returns
        -------
        sq_dist : array-like, shape=[...,]
            Squared distance.
        """
        log = self.log(point=point_b, base_point=point_a, **kwargs)

        return self.squared_norm(vector=log, base_point=point_a)

    def dist(self, point_a, point_b, **kwargs):
        """Geodesic distance between two points.

        Note: It only works for positive definite
        Riemannian metrics.

        Parameters
        ----------
        point_a : array-like, shape=[..., dim]
            Point.
        point_b : array-like, shape=[..., dim]
            Point.

        Returns
        -------
        dist : array-like, shape=[...,]
            Distance.
        """
        sq_dist = self.squared_dist(point_a, point_b, **kwargs)
        return gs.sqrt(sq_dist)

    def dist_broadcast(self, point_a, point_b):
        """Compute the geodesic distance between points.

        If n_samples_a == n_samples_b then dist is the element-wise
        distance result of a point in points_a with the point from
        points_b of the same index. If n_samples_a not equal to
        n_samples_b then dist is the result of applying geodesic
        distance for each point from points_a to all points from
        points_b.

        Parameters
        ----------
        point_a : array-like, shape=[n_samples_a, dim]
            Set of points in the Poincare ball.
        point_b : array-like, shape=[n_samples_b, dim]
            Second set of points in the Poincare ball.

        Returns
        -------
        dist : array-like,
            shape=[n_samples_a, dim] or [n_samples_a, n_samples_b, dim]
            Geodesic distance between the two points.
        """
        ndim = len(self._space.shape)

        if point_a.shape[-ndim:] != point_b.shape[-ndim:]:
            raise ValueError("Manifold dimensions not equal")

        if ndim in (point_a.ndim, point_b.ndim) or (point_a.shape == point_b.shape):
            return self.dist(point_a, point_b)

        n_samples = point_a.shape[0] * point_b.shape[0]
        point_a_broadcast, point_b_broadcast = gs.broadcast_arrays(
            point_a[:, None], point_b[None, ...]
        )

        point_a_flatten = gs.reshape(
            point_a_broadcast, (n_samples,) + point_a.shape[-ndim:]
        )
        point_b_flatten = gs.reshape(
            point_b_broadcast, (n_samples,) + point_a.shape[-ndim:]
        )

        dist = self.dist(point_a_flatten, point_b_flatten)
        dist = gs.reshape(dist, (point_a.shape[0], point_b.shape[0]))
        return gs.squeeze(dist)

    def dist_pairwise(self, points, n_jobs=1, **joblib_kwargs):
        """Compute the pairwise distance between points.

        Parameters
        ----------
        points : array-like, shape=[n_samples, dim]
            Set of points in the manifold.
        n_jobs : int
            Number of jobs to run in parallel, using joblib. Note that a
            higher number of jobs may not be beneficial when one computation
            of a geodesic distance is cheap.
            Optional. Default: 1.
        **joblib_kwargs : dict
            Keyword arguments to joblib.Parallel

        Returns
        -------
        dist : array-like, shape=[n_samples, n_samples]
            Pairwise distance matrix between all the points.

        See Also
        --------
        `joblib documentations <https://joblib.readthedocs.io/en/latest/>`_
        """
        n_samples = points.shape[0]
        rows, cols = gs.triu_indices(n_samples)

        @joblib.delayed
        @joblib.wrap_non_picklable_objects
        def pickable_dist(x, y):
            """Wrap distance function to make it pickable."""
            return self.dist(x, y)

        pool = joblib.Parallel(n_jobs=n_jobs, **joblib_kwargs)
        out = pool(pickable_dist(points[i], points[j]) for i, j in zip(rows, cols))

        return geometry.symmetric_matrices.SymmetricMatrices.from_vector(gs.array(out))

    def diameter(self, points):
        """Give the distance between two farthest points.

        Distance between the two points that are farthest away from each other
        in points.

        Parameters
        ----------
        points : array-like, shape=[..., dim]
            Points.

        Returns
        -------
        diameter : float
            Distance between two farthest points.
        """
        diameter = 0.0
        n_points = points.shape[0]

        for i in range(n_points - 1):
            dist_to_neighbors = self.dist(points[i, :], points[i + 1 :, :])
            dist_to_farthest_neighbor = gs.amax(dist_to_neighbors)
            diameter = gs.maximum(diameter, dist_to_farthest_neighbor)

        return diameter

    def closest_neighbor_index(self, point, neighbors):
        """Closest neighbor of point among neighbors.

        Parameters
        ----------
        point : array-like, shape=[..., dim]
            Point.
        neighbors : array-like, shape=[n_neighbors, dim]
            Neighbors.

        Returns
        -------
        closest_neighbor_index : int
            Index of closest neighbor.
        """
        n_points = point.shape[0] if gs.ndim(point) == gs.ndim(neighbors) else 1
        n_neighbors = neighbors.shape[0]

        if n_points > 1 and n_neighbors > 1:
            neighbors = gs.repeat(neighbors, n_points, axis=0)

            point = gs.concatenate([point for _ in range(n_neighbors)])

        closest_neighbor_index = gs.argmin(
            gs.transpose(
                gs.reshape(self.dist(point, neighbors), (n_neighbors, n_points)),
            ),
            axis=1,
        )

        if n_points == 1:
            return closest_neighbor_index[0]

        return closest_neighbor_index

    def normal_basis(self, basis, base_point=None):
        """Normalize the basis with respect to the metric.

        This corresponds to a renormalization of each basis vector.

        Parameters
        ----------
        basis : array-like, shape=[dim, dim]
            Matrix of a metric.
        base_point

        Returns
        -------
        basis : array-like, shape=[dim, n, n]
            Normal basis.
        """
        norms = self.squared_norm(basis, base_point)

        return gs.einsum("i, ikl->ikl", 1.0 / gs.sqrt(norms), basis)

    def covariant_riemann_tensor(self, base_point):
        r"""Compute purely covariant version of Riemannian tensor at base_point.

        In the literature the covariant riemannian tensor is noted :math:`R_{ijkl}`.

        Convention used in the literature (tensor index notation, ref. Wikipedia) is:
        :math:`R_{ijkl} = <R(x_k, x_l)x_j, x_i>`
        where :math:`x_i` is the i-th basis vector of the tangent space at base point.

        In other words:
        [cov_riemann_tensor]_{ijkl} = [metric_matrix]_{im} [riemann_tensor]_{jkl}^m

        Parameters
        ----------
        base_point :  array-like, shape=[..., dim]
            Point on the manifold.

        Returns
        -------
        covariant_tensor : array-like, shape=[..., dim, dim, dim, dim]
            covariant_riemann_tensor[..., i, j, k, l] = R_{ijkl}
            Covariant version of Riemannian curvature tensor.
        """
        riemann_tensor = self.riemann_tensor(base_point)
        metric = self.metric_matrix(base_point)
        return gs.einsum("...ij, ...klmj->...iklm", metric, riemann_tensor)

    def sectional_curvature(self, tangent_vec_a, tangent_vec_b, base_point=None):
        r"""Compute the sectional curvature.

        In the literature sectional curvature is noted K.

        For two orthonormal tangent vectors :math:`x,y` at a base point,
        the sectional curvature is defined by :math:`K(x,y) = <R(x, y)x, y>`.

        For non-orthonormal vectors, it is
        :math:`K(x,y) = <R(x, y)y, x> / (<x, x><y, y> - <x, y>^2)`.

        sectional_curvature(X, Y, P) = K(X,Y) where X, Y are tangent vectors
        at base point P.

        Parameters
        ----------
        tangent_vec_a : array-like, shape=[..., dim]
            Tangent vector at `base_point`.
        tangent_vec_b : array-like, shape=[..., dim]
            Tangent vector at `base_point`.
        base_point : array-like, shape=[..., dim]
            Point in the manifold.

        Returns
        -------
        sectional_curvature : array-like, shape=[...,]
            Sectional curvature at `base_point`.
        """
        curvature = self.curvature(
            tangent_vec_a, tangent_vec_b, tangent_vec_b, base_point
        )
        sectional = self.inner_product(curvature, tangent_vec_a, base_point)
        squared_norm_a = self.squared_norm(tangent_vec_a, base_point)
        squared_norm_b = self.squared_norm(tangent_vec_b, base_point)
        inner_ab = self.inner_product(tangent_vec_a, tangent_vec_b, base_point)
<<<<<<< HEAD
        normalization_factor = squared_norm_a * squared_norm_b - inner_ab**2
=======
        normalization_factor = norm_a * norm_b - inner_ab**2
>>>>>>> 9839a1f3
        return gs.divide(sectional, normalization_factor, ignore_div_zero=True)

    def scalar_curvature(self, base_point):
        r"""Compute scalar curvature at base_point.

        In the literature scalar_curvature is noted S and writes:
        :math:`S = g^{ij} Ric_{ij}`,
        with Einstein notation, where we recognize the trace of the Ricci
        tensor according to the Riemannian metric :math:`g`.

        Parameters
        ----------
        base_point :  array-like, shape=[..., dim]
            Point on the manifold.

        Returns
        -------
        curvature : array-like, shape=[...,]
            Scalar curvature.
        """
        ricci_tensor = self.ricci_tensor(base_point)
        cometric_matrix = self.cometric_matrix(base_point)
        return gs.einsum("...ij, ...ij -> ...", cometric_matrix, ricci_tensor)<|MERGE_RESOLUTION|>--- conflicted
+++ resolved
@@ -299,8 +299,7 @@
             Unit tangent vector at base_point.
         """
         norm = self.norm(vector, base_point)
-
-        norm = gs.where(norm < gs.atol, gs.ones(norm.shape), norm)
+        norm = gs.where(norm == 0, gs.ones(norm.shape), norm)
         indices = "ijk"[: self._space.point_ndim]
         return gs.einsum(f"...{indices},...->...{indices}", vector, 1 / norm)
 
@@ -578,6 +577,9 @@
         sectional_curvature(X, Y, P) = K(X,Y) where X, Y are tangent vectors
         at base point P.
 
+        The information manifold of multinomial distributions has constant
+        sectional curvature given by :math:`K = 2 \sqrt{n}`.
+
         Parameters
         ----------
         tangent_vec_a : array-like, shape=[..., dim]
@@ -596,14 +598,10 @@
             tangent_vec_a, tangent_vec_b, tangent_vec_b, base_point
         )
         sectional = self.inner_product(curvature, tangent_vec_a, base_point)
-        squared_norm_a = self.squared_norm(tangent_vec_a, base_point)
-        squared_norm_b = self.squared_norm(tangent_vec_b, base_point)
+        norm_a = self.squared_norm(tangent_vec_a, base_point)
+        norm_b = self.squared_norm(tangent_vec_b, base_point)
         inner_ab = self.inner_product(tangent_vec_a, tangent_vec_b, base_point)
-<<<<<<< HEAD
-        normalization_factor = squared_norm_a * squared_norm_b - inner_ab**2
-=======
         normalization_factor = norm_a * norm_b - inner_ab**2
->>>>>>> 9839a1f3
         return gs.divide(sectional, normalization_factor, ignore_div_zero=True)
 
     def scalar_curvature(self, base_point):
