--- conflicted
+++ resolved
@@ -27,14 +27,8 @@
         Optional, default: 1.
     """
 
-<<<<<<< HEAD
-    def __init__(self, dim, scale=1, **kwargs):
-        super().__init__(dim=dim, **kwargs)
-        self.dim = dim
-=======
     def __init__(self, scale=1, **kwargs):
-        super(_Hyperbolic, self).__init__(**kwargs)
->>>>>>> d7764cf0
+        super().__init__(**kwargs)
         self.scale = scale
 
     @staticmethod
@@ -467,20 +461,13 @@
         in Minkowski space whose squared norm is equal to -scale.
     """
 
-<<<<<<< HEAD
-    default_coords_type = "extrinsic"
-
-    def __init__(self, dim, scale=1):
-        super().__init__(dim=dim, signature=(dim, 0), shape=(dim + 1,))
-=======
     def __init__(self, dim, scale=1, default_coords_type="extrinsic"):
-        super(HyperbolicMetric, self).__init__(
+        super().__init__(
             dim=dim,
             signature=(dim, 0),
             shape=(dim + 1,),
             default_coords_type=default_coords_type,
         )
->>>>>>> d7764cf0
 
         self.scale = scale
 
