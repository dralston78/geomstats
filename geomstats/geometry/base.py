--- conflicted
+++ resolved
@@ -9,11 +9,8 @@
 from geomstats.geometry.complex_manifold import ComplexManifold
 from geomstats.geometry.manifold import Manifold
 
-<<<<<<< HEAD
 CDTYPE = gs.get_default_cdtype()
 
-=======
->>>>>>> fbe17c7e
 
 class VectorSpace(Manifold, abc.ABC):
     """Abstract class for vector spaces.
