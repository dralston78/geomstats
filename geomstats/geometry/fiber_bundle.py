--- conflicted
+++ resolved
@@ -74,11 +74,7 @@
 
         Returns
         -------
-<<<<<<< HEAD
-        projection : array-like, shape=[..., {dim, [n, m]}]
-=======
-        projection : array-like, shape=[..., {base_dim, [n, n]}]
->>>>>>> 55d2e3ed
+        projection : array-like, shape=[..., {base_dim, [n, m]}]
             Point of the base manifold.
         """
         return point
@@ -95,11 +91,7 @@
 
         Parameters
         ----------
-<<<<<<< HEAD
-        point : array-like, shape=[..., {dim, [n, m]}]
-=======
-        point : array-like, shape=[..., {base_dim, [n, n]}]
->>>>>>> 55d2e3ed
+        point : array-like, shape=[..., {base_dim, [n, m]}]
             Point of the base manifold.
 
         Returns
@@ -128,11 +120,7 @@
 
         Returns
         -------
-<<<<<<< HEAD
-        projection: array-like, shape=[..., {dim, [n, m]}]
-=======
-        projection: array-like, shape=[..., {base_dim, [n, n]}]
->>>>>>> 55d2e3ed
+        projection: array-like, shape=[..., {base_dim, [n, m]}]
             Tangent vector to the base manifold.
         """
         return self.horizontal_projection(tangent_vec, base_point)
@@ -179,13 +167,8 @@
         max_shape = (n_samples, self.group_dim) if n_samples > 1 else \
             (self.group_dim, )
 
-<<<<<<< HEAD
-        max_shape = (n_samples, group.dim) if n_samples > 1 else \
-            (group.dim,)
-=======
         if group is not None:
->>>>>>> 55d2e3ed
-
+          
             def wrap(param):
                 """Wrap a parameter vector to a group element."""
                 algebra_elt = gs.array(param)
@@ -325,21 +308,12 @@
 
         Parameters
         ----------
-<<<<<<< HEAD
-        tangent_vec : array-like, shape=[..., {dim, [n, m]}]
-        point: array-like, shape=[..., {total_space.dim, [n, m]}]
+        tangent_vec : array-like, shape=[..., {base_dim, [n, m]}]
+        fiber_point : array-like, shape=[..., {ambient_dim, [n, m]}]
             Point of the total space.
             Optional, default : None. The `lift` method is used to compute a
             point at which to compute a tangent vector.
-        base_point : array-like, shape=[..., {dim, [n, m]}]
-=======
-        tangent_vec : array-like, shape=[..., {base_dim, [n, n]}]
-        fiber_point : array-like, shape=[..., {ambient_dim, [n, n]}]
-            Point of the total space.
-            Optional, default : None. The `lift` method is used to compute a
-            point at which to compute a tangent vector.
-        base_point : array-like, shape=[..., {base_dim, [n, n]}]
->>>>>>> 55d2e3ed
+        base_point : array-like, shape=[..., {base_dim, [n, m]}]
             Point of the base space.
             Optional, default : None. In this case, point must be given,
             and `submersion` is used to compute the base_point if needed.
