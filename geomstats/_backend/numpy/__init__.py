"""Numpy based computation backend."""

import autograd.numpy as np
from autograd.numpy import (  # NOQA
    abs,
    all,
    allclose,
    amax,
    amin,
    any,
    append,
    arange,
    arccos,
    arccosh,
    arcsin,
    arctan2,
    arctanh,
    argmax,
    argmin,
    array,
    ceil,
    clip,
    concatenate,
    cos,
    cosh,
    cumprod,
    cumsum,
    diagonal,
    divide,
    dot,
    einsum,
    empty,
    empty_like,
    equal,
    exp,
    expand_dims,
    eye,
    flip,
    float32,
    float64,
    floor,
    greater,
    hsplit,
    hstack,
    inf,
    int32,
    int64,
    isclose,
    less,
    less_equal,
    linspace,
    log,
    logical_and,
    logical_or,
    matmul,
    maximum,
    mean,
    meshgrid,
    mod,
    ones,
    ones_like,
    outer,
    repeat,
    reshape,
    shape,
    sign,
    sin,
    sinh,
    split,
    sqrt,
    squeeze,
    stack,
    std,
    sum,
    tan,
    tanh,
    tile,
    trace,
    transpose,
    triu_indices,
    tril_indices,
    searchsorted,
    tril,
    vstack,
    where,
    zeros,
    zeros_like
)
from scipy.sparse import coo_matrix

from . import linalg  # NOQA
from . import random  # NOQA
<<<<<<< HEAD
from .common import to_ndarray

integer = np.integer
int8 = np.int8
int32 = np.int32
int64 = np.int64
float32 = np.float32
float64 = np.float64



# XXX(nkoep): Can we get rid of this now?
def while_loop(cond, body, loop_vars, maximum_iterations):
    iteration = 0
    while cond(*loop_vars):
        loop_vars = body(*loop_vars)
        iteration += 1
        if iteration >= maximum_iterations:
            break
    return loop_vars
=======
from .common import to_ndarray  # NOQA
>>>>>>> 614d785b


def flatten(x):
    return x.flatten()


def get_mask_i_float(i, n):
    range_n = arange(n)
    i_float = cast(array([i]), int32)[0]
    mask_i = equal(range_n, i_float)
    mask_i_float = cast(mask_i, float32)
    return mask_i_float


def assignment(x, values, indices, axis=0):
    """Assign values at given indices of an array.

    Parameters
    ----------
    x: array-like, shape=[dimension]
        Initial array.
    values: {float, list(float)}
        Value or list of values to be assigned.
    indices: {int, tuple, list(int), list(tuple)}
        Single int or tuple, or list of ints or tuples of indices where value
        is assigned.
        If the length of the tuples is shorter than ndim(x), values are
        assigned to each copy along axis.
    axis: int, optional
        Axis along which values are assigned, if vectorized.

    Returns
    -------
    x_new : array-like, shape=[dimension]
        Copy of x with the values assigned at the given indices.

    Notes
    -----
    If a single value is provided, it is assigned at all the indices.
    If a list is given, it must have the same length as indices.
    """
    x_new = copy(x)
    if not isinstance(indices, list):
        indices = [indices]
    if not isinstance(values, list):
        values = [values] * len(indices)
    for nb_index, index in enumerate(indices):
        if not isinstance(index, tuple):
            index = (index,)
        if len(index) < len(shape(x)):
            for n_axis in range(shape(x)[axis]):
                extended_index = index[:axis] + (n_axis,) + index[axis:]
                x_new[extended_index] = values[nb_index]
        else:
            x_new[index] = values[nb_index]
    return x_new


def assignment_by_sum(x, values, indices, axis=0):
    """Add values at given indices of an array.

    Parameters
    ----------
    x: array-like, shape=[dimension]
        Initial array.
    values: {float, list(float)}
        Value or list of values to be assigned.
    indices: {int, tuple, list(int), list(tuple)}
        Single int or tuple, or list of ints or tuples of indices where value
        is assigned.
        If the length of the tuples is shorter than ndim(x), values are
        assigned to each copy along axis.
    axis: int, optional
        Axis along which values are assigned, if vectorized.

    Returns
    -------
    x_new : array-like, shape=[dimension]
        Copy of x with the values assigned at the given indices.

    Notes
    -----
    If a single value is provided, it is assigned at all the indices.
    If a list is given, it must have the same length as indices.
    """
    x_new = copy(x)
    if not isinstance(indices, list):
        indices = [indices]
    if not isinstance(values, list):
        values = [values] * len(indices)
    for nb_index, index in enumerate(indices):
        if not isinstance(index, tuple):
            index = (index,)
        if len(index) < len(shape(x)):
            for n_axis in range(shape(x)[axis]):
                extended_index = index[:axis] + (n_axis,) + index[axis:]
                x_new[extended_index] += values[nb_index]
        else:
            x_new[index] += values[nb_index]
    return x_new


def gather(x, indices, axis=0):
    return x[indices]


def vectorize(x, pyfunc, multiple_args=False, signature=None, **kwargs):
    if multiple_args:
        return np.vectorize(pyfunc, signature=signature)(*x)
    return np.vectorize(pyfunc, signature=signature)(x)


def cast(x, dtype):
    return x.astype(dtype)


def ndim(x):
    return x.ndim


def copy(x):
    return x.copy()


def array_from_sparse(indices, data, target_shape):
    return array(
<<<<<<< HEAD
        coo_matrix((data, list(zip(*indices))), target_shape).todense())


def from_vector_to_diagonal_matrix(x):
    n = shape(x)[-1]
    identity_n = eye(n)
    diagonals = einsum('ki,ij->kij', x, identity_n)
    return diagonals


def erf(x):
    cst_erf = 8.0 / (3.0 * np.pi) * (np.pi - 3.0) / (4.0 - np.pi)
    return \
        np.sign(x) * \
        np.sqrt(1 - np.exp(-x * x *
                 (4 / np.pi + cst_erf * x * x) /
                 (1 + cst_erf * x * x)))
=======
        coo_matrix((data, list(zip(*indices))), target_shape).todense())
>>>>>>> 614d785b
<|MERGE_RESOLUTION|>--- conflicted
+++ resolved
@@ -8,7 +8,6 @@
     amax,
     amin,
     any,
-    append,
     arange,
     arccos,
     arccosh,
@@ -90,30 +89,7 @@
 
 from . import linalg  # NOQA
 from . import random  # NOQA
-<<<<<<< HEAD
-from .common import to_ndarray
-
-integer = np.integer
-int8 = np.int8
-int32 = np.int32
-int64 = np.int64
-float32 = np.float32
-float64 = np.float64
-
-
-
-# XXX(nkoep): Can we get rid of this now?
-def while_loop(cond, body, loop_vars, maximum_iterations):
-    iteration = 0
-    while cond(*loop_vars):
-        loop_vars = body(*loop_vars)
-        iteration += 1
-        if iteration >= maximum_iterations:
-            break
-    return loop_vars
-=======
 from .common import to_ndarray  # NOQA
->>>>>>> 614d785b
 
 
 def flatten(x):
@@ -240,15 +216,7 @@
 
 def array_from_sparse(indices, data, target_shape):
     return array(
-<<<<<<< HEAD
         coo_matrix((data, list(zip(*indices))), target_shape).todense())
-
-
-def from_vector_to_diagonal_matrix(x):
-    n = shape(x)[-1]
-    identity_n = eye(n)
-    diagonals = einsum('ki,ij->kij', x, identity_n)
-    return diagonals
 
 
 def erf(x):
@@ -257,7 +225,4 @@
         np.sign(x) * \
         np.sqrt(1 - np.exp(-x * x *
                  (4 / np.pi + cst_erf * x * x) /
-                 (1 + cst_erf * x * x)))
-=======
-        coo_matrix((data, list(zip(*indices))), target_shape).todense())
->>>>>>> 614d785b
+                 (1 + cst_erf * x * x)))