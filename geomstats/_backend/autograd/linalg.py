--- conflicted
+++ resolved
@@ -89,7 +89,6 @@
 
 
 def qr(*args, **kwargs):
-<<<<<<< HEAD
     return np.vectorize(np.linalg.qr,
                         signature='(n,m)->(n,k),(k,m)',
                         excluded=['mode'])(*args, **kwargs)
@@ -119,10 +118,4 @@
     elif mat.ndim == 3 and mat.shape[1] == mat.shape[2]:
         return [_is_single_matrix_pd(m) for m in mat]
     elif mat.ndim == 3 and mat.shape[1] != mat.shape[2]:
-        return [False] * mat.shape[0]
-
-=======
-    return np.vectorize(
-        np.linalg.qr, signature="(n,m)->(n,k),(k,m)", excluded=["mode"]
-    )(*args, **kwargs)
->>>>>>> b2f7c892
+        return [False] * mat.shape[0]