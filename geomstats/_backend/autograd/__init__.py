"""Autograd based computation backend."""

import math

import autograd.numpy as np
from autograd.numpy import (
    abs,
    all,
    allclose,
    amax,
    amin,
    angle,
    any,
    arange,
    arccos,
    arccosh,
    arcsin,
    arctan2,
    arctanh,
    argmax,
    argmin,
    array,
    broadcast_arrays,
    broadcast_to,
    ceil,
    clip,
    concatenate,
    conj,
    cos,
    cosh,
    cross,
    cumprod,
    cumsum,
    diag_indices,
    diagonal,
    dot,
)
from autograd.numpy import dtype as ndtype  # NOQA
from autograd.numpy import (
    einsum,
    empty,
    empty_like,
    equal,
    exp,
    expand_dims,
    eye,
    flip,
    float32,
    float64,
    floor,
    greater,
    hsplit,
    hstack,
    imag,
    int32,
    int64,
    isclose,
    isnan,
    kron,
    less,
    less_equal,
    linspace,
    log,
    logical_and,
    logical_or,
    matmul,
    maximum,
    mean,
    meshgrid,
    minimum,
    mod,
    ones,
    ones_like,
    outer,
    power,
    prod,
    real,
    repeat,
    reshape,
    searchsorted,
    shape,
    sign,
    sin,
    sinh,
    sort,
    split,
    sqrt,
    squeeze,
    stack,
    std,
    sum,
    tan,
    tanh,
    tile,
    trace,
    transpose,
    trapz,
    tril,
    tril_indices,
    triu,
    triu_indices,
    uint8,
    unique,
    vstack,
    where,
    zeros,
    zeros_like,
)
from autograd.scipy.special import erf, polygamma  # NOQA
from scipy.sparse import coo_matrix

from ..constants import np_atol, np_rtol
from . import autodiff  # NOQA
from . import linalg  # NOQA
from . import random  # NOQA
from .common import to_ndarray  # NOQA

DTYPES = {
    ndtype("int32"): 0,
    ndtype("int64"): 1,
    ndtype("float32"): 2,
    ndtype("float64"): 3,
    ndtype("complex64"): 4,
    ndtype("complex128"): 5,
}


atol = np_atol
rtol = np_rtol


def comb(n, k):
    return math.factorial(n) // math.factorial(k) // math.factorial(n - k)


def to_numpy(x):
    return x


def from_numpy(x):
    return x


def convert_to_wider_dtype(tensor_list):
    dtype_list = [DTYPES[x.dtype] for x in tensor_list]
    wider_dtype_index = max(dtype_list)

    wider_dtype = list(DTYPES.keys())[wider_dtype_index]

    tensor_list = [cast(x, dtype=wider_dtype) for x in tensor_list]
    return tensor_list


def flatten(x):
    return x.flatten()


def one_hot(labels, num_classes):
    return np.eye(num_classes, dtype=np.dtype("uint8"))[labels]


def get_mask_i_float(i, n):
    """Create a 1D array of zeros with one element at one, with floating type.

    Parameters
    ----------
    i : int
        Index of the non-zero element.
    n: n
        Length of the created array.

    Returns
    -------
    mask_i_float : array-like, shape=[n,]
        1D array of zeros except at index i, where it is one
    """
    range_n = arange(n)
    i_float = cast(array([i]), int32)[0]
    mask_i = equal(range_n, i_float)
    mask_i_float = cast(mask_i, float32)
    return mask_i_float


def _is_boolean(x):
    if isinstance(x, bool):
        return True
    if isinstance(x, (tuple, list)):
        return _is_boolean(x[0])
    if isinstance(x, np.ndarray):
        return x.dtype == bool
    return False


def _is_iterable(x):
    if isinstance(x, (list, tuple)):
        return True
    if isinstance(x, np.ndarray):
        return ndim(x) > 0
    return False


def assignment(x, values, indices, axis=0):
    """Assign values at given indices of an array.

    Parameters
    ----------
    x: array-like, shape=[dim]
        Initial array.
    values: {float, list(float)}
        Value or list of values to be assigned.
    indices: {int, tuple, list(int), list(tuple)}
        Single int or tuple, or list of ints or tuples of indices where value
        is assigned.
        If the length of the tuples is shorter than ndim(x), values are
        assigned to each copy along axis.
    axis: int, optional
        Axis along which values are assigned, if vectorized.

    Returns
    -------
    x_new : array-like, shape=[dim]
        Copy of x with the values assigned at the given indices.

    Notes
    -----
    If a single value is provided, it is assigned at all the indices.
    If a list is given, it must have the same length as indices.
    """
    x_new = copy(x)

    use_vectorization = hasattr(indices, "__len__") and len(indices) < ndim(x)
    if _is_boolean(indices):
        x_new[indices] = values
        return x_new
    zip_indices = _is_iterable(indices) and _is_iterable(indices[0])
    len_indices = len(indices) if _is_iterable(indices) else 1
    if zip_indices:
        indices = tuple(zip(*indices))
    if not use_vectorization:
        if not zip_indices:
            len_indices = len(indices) if _is_iterable(indices) else 1
        len_values = len(values) if _is_iterable(values) else 1
        if len_values > 1 and len_values != len_indices:
            raise ValueError("Either one value or as many values as indices")
        x_new[indices] = values
    else:
        indices = tuple(list(indices[:axis]) + [slice(None)] + list(indices[axis:]))
        x_new[indices] = values
    return x_new


def assignment_by_sum(x, values, indices, axis=0):
    """Add values at given indices of an array.

    Parameters
    ----------
    x : array-like, shape=[dim]
        Initial array.
    values : {float, list(float)}
        Value or list of values to be assigned.
    indices : {int, tuple, list(int), list(tuple)}
        Single int or tuple, or list of ints or tuples of indices where value
        is assigned.
        If the length of the tuples is shorter than ndim(x), values are
        assigned to each copy along axis.
    axis: int, optional
        Axis along which values are assigned, if vectorized.

    Returns
    -------
    x_new : array-like, shape=[dim]
        Copy of x with the values assigned at the given indices.

    Notes
    -----
    If a single value is provided, it is assigned at all the indices.
    If a list is given, it must have the same length as indices.
    """
    x_new = copy(x)

    use_vectorization = hasattr(indices, "__len__") and len(indices) < ndim(x)
    if _is_boolean(indices):
        x_new[indices] += values
        return x_new
    zip_indices = _is_iterable(indices) and _is_iterable(indices[0])
    if zip_indices:
        indices = tuple(zip(*indices))
    if not use_vectorization:
        len_indices = len(indices) if _is_iterable(indices) else 1
        len_values = len(values) if _is_iterable(values) else 1
        if len_values > 1 and len_values != len_indices:
            raise ValueError("Either one value or as many values as indices")
        x_new[indices] += values
    else:
        indices = tuple(list(indices[:axis]) + [slice(None)] + list(indices[axis:]))
        x_new[indices] += values
    return x_new


def get_slice(x, indices):
    """Return a slice of an array, following Numpy's style.

    Parameters
    ----------
    x : array-like, shape=[dim]
        Initial array.
    indices : iterable(iterable(int))
        Indices which are kept along each axis, starting from 0.

    Returns
    -------
    slice : array-like
        Slice of x given by indices.

    Notes
    -----
    This follows Numpy's convention: indices are grouped by axis.

    Examples
    --------
    >>> a = np.array(range(30)).reshape(3,10)
    >>> get_slice(a, ((0, 2), (8, 9)))
    array([8, 29])
    """
    return x[indices]


def vectorize(x, pyfunc, multiple_args=False, signature=None, **kwargs):
    if multiple_args:
        return np.vectorize(pyfunc, signature=signature)(*x)
    return np.vectorize(pyfunc, signature=signature)(x)


def cast(x, dtype):
    return x.astype(dtype)


def set_diag(x, new_diag):
    """Set the diagonal along the last two axis.

    Parameters
    ----------
    x : array-like, shape=[dim]
        Initial array.
    new_diag : array-like, shape=[dim[-2]]
        Values to set on the diagonal.

    Returns
    -------
    None

    Notes
    -----
    This mimics tensorflow.linalg.set_diag(x, new_diag), when new_diag is a
    1-D array, but modifies x instead of creating a copy.
    """
    arr_shape = x.shape
    x[..., range(arr_shape[-2]), range(arr_shape[-1])] = new_diag
    return x


def ndim(x):
    return x.ndim


def copy(x):
    return x.copy()


def array_from_sparse(indices, data, target_shape):
    """Create an array of given shape, with values at specific indices.

    The rest of the array will be filled with zeros.

    Parameters
    ----------
    indices : iterable(tuple(int))
        Index of each element which will be assigned a specific value.
    data : iterable(scalar)
        Value associated at each index.
    target_shape : tuple(int)
        Shape of the output array.

    Returns
    -------
    a : array, shape=target_shape
        Array of zeros with specified values assigned to specified indices.
    """
    return array(coo_matrix((data, list(zip(*indices))), target_shape).todense())


def tril_to_vec(x, k=0):
    """ """
    n = x.shape[-1]
    rows, cols = tril_indices(n, k=k)
    return x[..., rows, cols]


def triu_to_vec(x, k=0):
    """ """
    n = x.shape[-1]
    rows, cols = triu_indices(n, k=k)
    return x[..., rows, cols]


def vec_to_diag(vec):
    """Convert vector to diagonal matrix."""
    d = vec.shape[-1]
    return np.squeeze(vec[..., None, :] * np.eye(d)[None, :, :])


def mat_from_diag_triu_tril(diag, tri_upp, tri_low):
    """Build matrix from given components.

    Forms a matrix from diagonal, strictly upper triangular and
    strictly lower traingular parts.

    Parameters
    ----------
    diag : array_like, shape=[..., n]
    tri_upp : array_like, shape=[..., (n * (n - 1)) / 2]
    tri_low : array_like, shape=[..., (n * (n - 1)) / 2]

    Returns
    -------
    mat : array_like, shape=[..., n, n]
    """
    n = diag.shape[-1]
    (i,) = np.diag_indices(n, ndim=1)
    j, k = np.triu_indices(n, k=1)
    mat = np.zeros(diag.shape + (n,))
    mat[..., i, i] = diag
    mat[..., j, k] = tri_upp
    mat[..., k, j] = tri_low
    return mat

<<<<<<< HEAD
def divide(a, b, ignore_div_zero = False):
    if ignore_div_zero is False:
        return np.divide(a,b)
    return np.divide(a, b, out=np.zeros_like(a), where=b!=0)
=======

def ravel_tril_indices(n, k=0, m=None):
    if m is None:
        size = (n, n)
    else:
        size = (n, m)
    idxs = np.tril_indices(n, k, m)
    return np.ravel_multi_index(idxs, size)
>>>>>>> 23b9df37
<|MERGE_RESOLUTION|>--- conflicted
+++ resolved
@@ -434,12 +434,12 @@
     mat[..., k, j] = tri_low
     return mat
 
-<<<<<<< HEAD
-def divide(a, b, ignore_div_zero = False):
+
+def divide(a, b, ignore_div_zero=False):
     if ignore_div_zero is False:
-        return np.divide(a,b)
-    return np.divide(a, b, out=np.zeros_like(a), where=b!=0)
-=======
+        return np.divide(a, b)
+    return np.divide(a, b, out=np.zeros_like(a), where=b != 0)
+
 
 def ravel_tril_indices(n, k=0, m=None):
     if m is None:
@@ -447,5 +447,4 @@
     else:
         size = (n, m)
     idxs = np.tril_indices(n, k, m)
-    return np.ravel_multi_index(idxs, size)
->>>>>>> 23b9df37
+    return np.ravel_multi_index(idxs, size)