--- conflicted
+++ resolved
@@ -297,17 +297,11 @@
             raise NotImplementedError(
                 'Ellipsis support not implemented for >2 input tensors')
         ndims = [len(input_str[3:]) for input_str in input_str_list]
-<<<<<<< HEAD
-        tensor_a = input_tensors_list[0]
-        tensor_b = input_tensors_list[1]
-
-=======
 
         tensor_a = input_tensors_list[0]
         tensor_b = input_tensors_list[1]
         initial_ndim_a = tensor_a.ndim
         initial_ndim_b = tensor_b.ndim
->>>>>>> a5741434
         tensor_a = to_ndarray(tensor_a, to_ndim=ndims[0] + 1)
         tensor_b = to_ndarray(tensor_b, to_ndim=ndims[1] + 1)
 
@@ -339,16 +333,12 @@
 
         result = torch.einsum(einsum_str, tensor_a, tensor_b, **kwargs)
 
-<<<<<<< HEAD
-        if n_tensor_a == n_tensor_b == 1:
-=======
         cond = (
             n_tensor_a == n_tensor_b == 1
             and initial_ndim_a != tensor_a.ndim
             and initial_ndim_b != tensor_b.ndim)
 
         if cond:
->>>>>>> a5741434
             result = squeeze(result, axis=0)
         return result
 
